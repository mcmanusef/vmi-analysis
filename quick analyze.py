import scipy
from vmi_analysis import coincidence_v4
from vmi_analysis import calibrations
import numpy as np
import matplotlib.pyplot as plt
import matplotlib

matplotlib.use("pdf")
import scipy.io
import os

<<<<<<< HEAD

def analyze_file(
    fname, coincidence=False, gate="", calibration=calibrations.calibration_20250123
):
=======
def analyze_file(fname, coincidence=False, gate='', calibration = calibrations.calibration_20250303):
>>>>>>> d5d4ade6
    data = coincidence_v4.load_file(fname, coincidence=coincidence)
    print("Data Loaded")
    # data = coincidence_v4.load_file(r"D:\Data\c2h4_p_5W.cv4")
    x, y, t, etof, itof = data
    etof += 0.26 * np.random.random_sample(len(etof))
    n = 1024 // 2
    gamma = 0.25
    gate_dict = {
        "": None,
        "CH4+": (7000, 9000),
        "C2H4+": (9000, 11000),
        "O2+": (10200, 11500),
        "N2O+": (12000, 13500),
    }

    itof_gate = gate_dict[gate]
    gate_title = gate

    try:
        import cmasher as cmr

        cmap = cmr.rainforest
    except ImportError:
        cmap = "viridis"
    name = (
        fname[:-4]
        if not itof_gate
        else fname[:-4] + "_" + gate_title
        if gate_title
        else fname[:-4] + "_" + str(itof_gate[0]) + "_" + str(itof_gate[1])
    )
    title = fname

    if gate_title:
        title += f" (Gated on {gate_title})"
    elif itof_gate:
        title += f" (Gated from {itof_gate[0]}-{itof_gate[1]} ns)"

    fig = plt.figure(figsize=(9, 11))
    plt.suptitle(title)
    plt.subplot(311)
    plt.gca().set_axisbelow(True)
    plt.title("Time of Flight Spectra (Log Scale, Density)")
    plt.semilogy()
    plt.xlabel("Time (ns)")
    plt.ylabel("Count")
    plt.grid()

    plt.hist(t, bins=3000, range=(0, 20000), color="b", alpha=0.7, label="ToA")
    plt.hist(etof, bins=3000, range=(0, 20000), color="r", alpha=0.7, label="e-ToF")
    plt.hist(itof, bins=3000, range=(0, 20000), color="g", alpha=0.7, label="i-ToF")
    if itof_gate:
        plt.axvline(itof_gate[0], color="k", linestyle="--")
        plt.axvline(itof_gate[1], color="k", linestyle="--")
    plt.legend()

    mask1 = ((t > 500) & (t < 700)) | ((t > 200) & (t < 400)) | (t < 2000)
    # mask1 = (t > 200) & (t<400)
    mask2 = (
        (etof > 495) & (etof < 497)
        if calibration is None
        else (etof > 0) & (etof < 20000)
    )
    mask = mask1 & mask2
    if itof_gate:
        mask = mask & (itof > itof_gate[0]) & (itof < itof_gate[1])

    plt.text(
        0.25,
        0.8,
        f"Coincidence Rate: {np.sum(mask) / len(mask) * 100:.2f}%\nCoincidence Count: {np.sum(mask)}",
        transform=plt.gca().transAxes,
        fontsize=12,
        ha="center",
    )

    if calibration is None:
        xc = x - 133.2
        yc = y - 131.7
        theta = 0.43
        x_rot = xc * np.cos(theta) - yc * np.sin(theta)
        y_rot = xc * np.sin(theta) + yc * np.cos(theta)

        plt.subplot(323)
        plt.xlabel("Polarization Axis (pixels)")
        plt.ylabel("Propagation Axis (pixels)")
        plt.title("VMI Slice (2 ns e-ToF Window)")

        hist, xe, ye = np.histogram2d(
            x_rot[mask], y_rot[mask], bins=n, range=((-128, 128), (-128, 128))
        )
        plt.imshow(
            hist.T,
            extent=[xe[0], xe[-1], ye[0], ye[-1]],
            cmap=cmap,
            origin="lower",
            norm=matplotlib.colors.PowerNorm(gamma),
        )
        plt.colorbar()

        plt.subplot(324)
        plt.xlabel("Polarization Axis (pixels)")
        plt.ylabel("Propagation Axis (pixels)")
        plt.title("VMI Slice (2 ns e-ToF Window, Log Scale)")

        plt.imshow(
            hist.T,
            extent=[xe[0], xe[-1], ye[0], ye[-1]],
            cmap=cmap,
            origin="lower",
            norm=matplotlib.colors.LogNorm(),
        )
        plt.colorbar()

        plt.subplot(313)
        plt.title("Radial Distribution")
        plt.xlabel("Radius (pixels)")
        plt.ylabel("Counts")
        plt.grid()

        r = np.sqrt(x_rot[mask] ** 2 + y_rot[mask] ** 2)
        hist, re = np.histogram(r, bins=n, range=(0, 128))
        plt.plot(re[:-1], hist)

    else:
        name += "_calibrated"
        pmax = 0.7
        px, py, pz = calibration(x, y, etof, symmetrize=False)
        scipy.io.savemat(
            name + ".mat", {"px": px[mask], "py": py[mask], "pz": pz[mask]}
        )

        plt.subplot(323)
        plt.xlabel("Polarization Axis (AU)")
        plt.ylabel("Propagation Axis (AU)")
        plt.title("VMI Slice (Detector Plane, 0.1 AU width)")
        pz_mask = np.abs(pz) < 0.05
        plt.hist2d(
            px[mask & pz_mask],
            py[mask & pz_mask],
            bins=n,
            range=((-pmax, pmax), (-pmax, pmax)),
            cmap=cmap,
            norm=matplotlib.colors.PowerNorm(gamma),
        )
        plt.gca().set_aspect("equal")
        plt.colorbar()

        plt.subplot(324)
        plt.xlabel("Polarization Axis (AU)")
        plt.ylabel("Detector Axis (AU)")
        plt.title("VMI Slice (Polarization Plane, 0.1 AU width)")
        py_mask = np.abs(py) < 0.05
        plt.hist2d(
            px[mask & py_mask],
            pz[mask & py_mask],
            bins=n,
            range=((-pmax, pmax), (-pmax, pmax)),
            cmap=cmap,
            norm=matplotlib.colors.PowerNorm(gamma),
        )
        plt.gca().set_aspect("equal")
        plt.colorbar()

        plt.subplot(313)
        plt.title("Radial Distribution")
        plt.xlabel("Radius (AU)")
        plt.ylabel("Counts")
        plt.grid()

        r = np.sqrt(px[mask] ** 2 + py[mask] ** 2 + pz[mask] ** 2)
        hist, re = np.histogram(r, bins=n, range=(0, pmax))
        plt.plot(re[:-1], hist)

    plt.tight_layout()
    plt.show()
    plt.savefig(name + ".png")


<<<<<<< HEAD
if __name__ == "__main__":
    fname = r"J:\ctgroup\Edward\DATA\VMI\20250121\xe_ellipticity"
    for f in os.listdir(fname):
        if f.endswith(".cv4"):
            analyze_file(os.path.join(fname, f))
=======
if __name__ == '__main__':
    fname=r"J:\ctgroup\Edward\DATA\VMI\20250303\Propylene Oxide 2W"
    for f in os.listdir(fname):
        if f.endswith('.cv4'):
            print(f"Analyzing {f}")
            # if os.path.exists(os.path.join(fname, f[:-4] + "_calibrated.png")):
            #     print("Skipping", f)
            #     continue
            try:
                analyze_file(os.path.join(fname, f))
            except OSError:
                print("Error analyzing", f)
                pass
>>>>>>> d5d4ade6
<|MERGE_RESOLUTION|>--- conflicted
+++ resolved
@@ -4,205 +4,142 @@
 import numpy as np
 import matplotlib.pyplot as plt
 import matplotlib
-
 matplotlib.use("pdf")
 import scipy.io
 import os
 
-<<<<<<< HEAD
-
-def analyze_file(
-    fname, coincidence=False, gate="", calibration=calibrations.calibration_20250123
-):
-=======
 def analyze_file(fname, coincidence=False, gate='', calibration = calibrations.calibration_20250303):
->>>>>>> d5d4ade6
     data = coincidence_v4.load_file(fname, coincidence=coincidence)
     print("Data Loaded")
     # data = coincidence_v4.load_file(r"D:\Data\c2h4_p_5W.cv4")
-    x, y, t, etof, itof = data
-    etof += 0.26 * np.random.random_sample(len(etof))
-    n = 1024 // 2
-    gamma = 0.25
+    x,y,t,etof,itof=data
+    etof+=0.26*np.random.random_sample(len(etof))
+    n=1024//2
+    gamma=0.25
     gate_dict = {
-        "": None,
-        "CH4+": (7000, 9000),
-        "C2H4+": (9000, 11000),
-        "O2+": (10200, 11500),
-        "N2O+": (12000, 13500),
+        '': None,
+        'CH4+': (7000, 9000),
+        'C2H4+': (9000, 11000),
+        'O2+': (10200, 11500),
+        'N2O+': (12000, 13500),
     }
 
-    itof_gate = gate_dict[gate]
-    gate_title = gate
+    itof_gate=gate_dict[gate]
+    gate_title=gate
 
     try:
         import cmasher as cmr
-
-        cmap = cmr.rainforest
+        cmap=cmr.rainforest
     except ImportError:
-        cmap = "viridis"
-    name = (
-        fname[:-4]
-        if not itof_gate
-        else fname[:-4] + "_" + gate_title
-        if gate_title
-        else fname[:-4] + "_" + str(itof_gate[0]) + "_" + str(itof_gate[1])
-    )
-    title = fname
+        cmap='viridis'
+    name=fname[:-4] if not itof_gate else fname[:-4]+'_'+gate_title if gate_title else fname[:-4]+'_'+str(itof_gate[0])+'_'+str(itof_gate[1])
+    title=fname
 
     if gate_title:
-        title += f" (Gated on {gate_title})"
+        title+=f' (Gated on {gate_title})'
     elif itof_gate:
-        title += f" (Gated from {itof_gate[0]}-{itof_gate[1]} ns)"
+        title+=f' (Gated from {itof_gate[0]}-{itof_gate[1]} ns)'
 
     fig = plt.figure(figsize=(9, 11))
     plt.suptitle(title)
     plt.subplot(311)
     plt.gca().set_axisbelow(True)
-    plt.title("Time of Flight Spectra (Log Scale, Density)")
+    plt.title('Time of Flight Spectra (Log Scale, Density)')
     plt.semilogy()
-    plt.xlabel("Time (ns)")
-    plt.ylabel("Count")
+    plt.xlabel('Time (ns)')
+    plt.ylabel('Count')
     plt.grid()
 
-    plt.hist(t, bins=3000, range=(0, 20000), color="b", alpha=0.7, label="ToA")
-    plt.hist(etof, bins=3000, range=(0, 20000), color="r", alpha=0.7, label="e-ToF")
-    plt.hist(itof, bins=3000, range=(0, 20000), color="g", alpha=0.7, label="i-ToF")
+    plt.hist(t, bins=3000, range=(0, 20000), color='b', alpha=0.7, label='ToA')
+    plt.hist(etof, bins=3000, range=(0, 20000), color='r', alpha=0.7, label='e-ToF')
+    plt.hist(itof, bins=3000, range=(0, 20000), color='g', alpha=0.7, label='i-ToF')
     if itof_gate:
-        plt.axvline(itof_gate[0], color="k", linestyle="--")
-        plt.axvline(itof_gate[1], color="k", linestyle="--")
+        plt.axvline(itof_gate[0], color='k', linestyle='--')
+        plt.axvline(itof_gate[1], color='k', linestyle='--')
     plt.legend()
 
-    mask1 = ((t > 500) & (t < 700)) | ((t > 200) & (t < 400)) | (t < 2000)
+    mask1 = ((t > 500) & (t<700)) | ((t > 200) & (t<400))| (t<2000)
     # mask1 = (t > 200) & (t<400)
-    mask2 = (
-        (etof > 495) & (etof < 497)
-        if calibration is None
-        else (etof > 0) & (etof < 20000)
-    )
+    mask2 = (etof > 495) & (etof<497) if calibration is None else (etof > 0) & (etof<20000)
     mask = mask1 & mask2
     if itof_gate:
         mask = mask & (itof > itof_gate[0]) & (itof < itof_gate[1])
 
-    plt.text(
-        0.25,
-        0.8,
-        f"Coincidence Rate: {np.sum(mask) / len(mask) * 100:.2f}%\nCoincidence Count: {np.sum(mask)}",
-        transform=plt.gca().transAxes,
-        fontsize=12,
-        ha="center",
-    )
+    plt.text(0.25, 0.8, f'Coincidence Rate: {np.sum(mask)/len(mask)*100:.2f}%\nCoincidence Count: {np.sum(mask)}', transform=plt.gca().transAxes, fontsize=12, ha='center')
 
     if calibration is None:
-        xc = x - 133.2
-        yc = y - 131.7
+        xc=x-133.2
+        yc=y-131.7
         theta = 0.43
-        x_rot = xc * np.cos(theta) - yc * np.sin(theta)
-        y_rot = xc * np.sin(theta) + yc * np.cos(theta)
+        x_rot = xc*np.cos(theta) - yc*np.sin(theta)
+        y_rot = xc*np.sin(theta) + yc*np.cos(theta)
 
         plt.subplot(323)
-        plt.xlabel("Polarization Axis (pixels)")
-        plt.ylabel("Propagation Axis (pixels)")
-        plt.title("VMI Slice (2 ns e-ToF Window)")
+        plt.xlabel('Polarization Axis (pixels)')
+        plt.ylabel('Propagation Axis (pixels)')
+        plt.title('VMI Slice (2 ns e-ToF Window)')
 
-        hist, xe, ye = np.histogram2d(
-            x_rot[mask], y_rot[mask], bins=n, range=((-128, 128), (-128, 128))
-        )
-        plt.imshow(
-            hist.T,
-            extent=[xe[0], xe[-1], ye[0], ye[-1]],
-            cmap=cmap,
-            origin="lower",
-            norm=matplotlib.colors.PowerNorm(gamma),
-        )
+        hist,xe,ye= np.histogram2d(x_rot[mask],y_rot[mask], bins=n, range=((-128, 128), (-128, 128)))
+        plt.imshow(hist.T, extent=[xe[0],xe[-1],ye[0],ye[-1]], cmap=cmap, origin='lower', norm=matplotlib.colors.PowerNorm(gamma))
         plt.colorbar()
 
         plt.subplot(324)
-        plt.xlabel("Polarization Axis (pixels)")
-        plt.ylabel("Propagation Axis (pixels)")
-        plt.title("VMI Slice (2 ns e-ToF Window, Log Scale)")
+        plt.xlabel('Polarization Axis (pixels)')
+        plt.ylabel('Propagation Axis (pixels)')
+        plt.title('VMI Slice (2 ns e-ToF Window, Log Scale)')
 
-        plt.imshow(
-            hist.T,
-            extent=[xe[0], xe[-1], ye[0], ye[-1]],
-            cmap=cmap,
-            origin="lower",
-            norm=matplotlib.colors.LogNorm(),
-        )
+        plt.imshow(hist.T, extent=[xe[0],xe[-1],ye[0],ye[-1]], cmap=cmap, origin='lower',norm=matplotlib.colors.LogNorm())
         plt.colorbar()
 
         plt.subplot(313)
-        plt.title("Radial Distribution")
-        plt.xlabel("Radius (pixels)")
-        plt.ylabel("Counts")
+        plt.title('Radial Distribution')
+        plt.xlabel('Radius (pixels)')
+        plt.ylabel('Counts')
         plt.grid()
 
-        r = np.sqrt(x_rot[mask] ** 2 + y_rot[mask] ** 2)
-        hist, re = np.histogram(r, bins=n, range=(0, 128))
+        r=np.sqrt(x_rot[mask]**2+y_rot[mask]**2)
+        hist,re= np.histogram(r, bins=n, range=(0, 128))
         plt.plot(re[:-1], hist)
 
     else:
-        name += "_calibrated"
-        pmax = 0.7
-        px, py, pz = calibration(x, y, etof, symmetrize=False)
-        scipy.io.savemat(
-            name + ".mat", {"px": px[mask], "py": py[mask], "pz": pz[mask]}
-        )
+        name+='_calibrated'
+        pmax=0.7
+        px,py,pz=calibration(x,y,etof,symmetrize=False)
+        scipy.io.savemat(name+'.mat', {'px':px[mask], 'py':py[mask], 'pz':pz[mask]})
 
         plt.subplot(323)
-        plt.xlabel("Polarization Axis (AU)")
-        plt.ylabel("Propagation Axis (AU)")
-        plt.title("VMI Slice (Detector Plane, 0.1 AU width)")
-        pz_mask = np.abs(pz) < 0.05
-        plt.hist2d(
-            px[mask & pz_mask],
-            py[mask & pz_mask],
-            bins=n,
-            range=((-pmax, pmax), (-pmax, pmax)),
-            cmap=cmap,
-            norm=matplotlib.colors.PowerNorm(gamma),
-        )
-        plt.gca().set_aspect("equal")
+        plt.xlabel('Polarization Axis (AU)')
+        plt.ylabel('Propagation Axis (AU)')
+        plt.title('VMI Slice (Detector Plane, 0.1 AU width)')
+        pz_mask= np.abs(pz)<0.05
+        plt.hist2d(px[mask&pz_mask], py[mask&pz_mask], bins=n, range=((-pmax, pmax), (-pmax, pmax)), cmap=cmap, norm=matplotlib.colors.PowerNorm(gamma))
+        plt.gca().set_aspect('equal')
         plt.colorbar()
 
         plt.subplot(324)
-        plt.xlabel("Polarization Axis (AU)")
-        plt.ylabel("Detector Axis (AU)")
-        plt.title("VMI Slice (Polarization Plane, 0.1 AU width)")
-        py_mask = np.abs(py) < 0.05
-        plt.hist2d(
-            px[mask & py_mask],
-            pz[mask & py_mask],
-            bins=n,
-            range=((-pmax, pmax), (-pmax, pmax)),
-            cmap=cmap,
-            norm=matplotlib.colors.PowerNorm(gamma),
-        )
-        plt.gca().set_aspect("equal")
+        plt.xlabel('Polarization Axis (AU)')
+        plt.ylabel('Detector Axis (AU)')
+        plt.title('VMI Slice (Polarization Plane, 0.1 AU width)')
+        py_mask= np.abs(py)<0.05
+        plt.hist2d(px[mask&py_mask], pz[mask&py_mask], bins=n, range=((-pmax, pmax), (-pmax, pmax)), cmap=cmap, norm=matplotlib.colors.PowerNorm(gamma))
+        plt.gca().set_aspect('equal')
         plt.colorbar()
 
         plt.subplot(313)
-        plt.title("Radial Distribution")
-        plt.xlabel("Radius (AU)")
-        plt.ylabel("Counts")
+        plt.title('Radial Distribution')
+        plt.xlabel('Radius (AU)')
+        plt.ylabel('Counts')
         plt.grid()
 
-        r = np.sqrt(px[mask] ** 2 + py[mask] ** 2 + pz[mask] ** 2)
-        hist, re = np.histogram(r, bins=n, range=(0, pmax))
+        r=np.sqrt(px[mask]**2+py[mask]**2+pz[mask]**2)
+        hist,re= np.histogram(r, bins=n, range=(0, pmax))
         plt.plot(re[:-1], hist)
+
 
     plt.tight_layout()
     plt.show()
-    plt.savefig(name + ".png")
+    plt.savefig(name+'.png')
 
-
-<<<<<<< HEAD
-if __name__ == "__main__":
-    fname = r"J:\ctgroup\Edward\DATA\VMI\20250121\xe_ellipticity"
-    for f in os.listdir(fname):
-        if f.endswith(".cv4"):
-            analyze_file(os.path.join(fname, f))
-=======
 if __name__ == '__main__':
     fname=r"J:\ctgroup\Edward\DATA\VMI\20250303\Propylene Oxide 2W"
     for f in os.listdir(fname):
@@ -215,5 +152,4 @@
                 analyze_file(os.path.join(fname, f))
             except OSError:
                 print("Error analyzing", f)
-                pass
->>>>>>> d5d4ade6
+                pass