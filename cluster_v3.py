--- conflicted
+++ resolved
@@ -102,7 +102,6 @@
 
 def list_enum(enum):
     """
-<<<<<<< HEAD
     Return a list of tuples of the form (i, x) for each x in lst where i is the index of the element.
     Parameters:
         enum (tuple): (i, lst) where i is an integer and lst is a list.
@@ -111,16 +110,6 @@
     """
     i, lst = enum[0], enum[1]
     return [(i, x) for x in lst]
-=======
-    Return a list of tuples of the form (i, x) for each x in l where i is the index of the element.
-    Parameters:
-        enum (tuple): (i, l) where i is an integer and l is a list.
-    Returns:
-        list: of tuples (i, x)
-    """
-    i, l = enum[0], enum[1]
-    return [(i, x) for x in l]
->>>>>>> 52fd6a3c
 
 # %%%% Run Specific
 
@@ -267,21 +256,13 @@
     return clst, data
 
 
-def average_over_cluster_min(cluster_index, data):
-    """
-<<<<<<< HEAD
+def average_over_cluster(cluster_index, data):
+    """
    Compute the average of x and y over each cluster and the value of t in each cluster at the max of the ToT.
 
    Parameters:
        cluster_index (numpy array): Array of cluster indices.
        data (tuple of numpy arrays): Tuple of numpy arrays, containing the data to be processed. The tuple consists of (x, y, toa, tot) arrays.
-=======
-   Compute the average of x and y over each cluster and the minimum value of t in each cluster.
-
-   Parameters:
-       cluster_index (numpy array): Array of cluster indices.
-       data (tuple of numpy arrays): Tuple of numpy arrays, containing the data to be processed. The tuple consists of (x, y, t, tot) arrays.
->>>>>>> 52fd6a3c
 
    Returns:
        list: list of tuple, where each tuple contains the weighted average values of x and y and the minimum value of t, calculated for each cluster index.
@@ -410,7 +391,7 @@
 
     clustered_data = p.imap(cluster, formatted_data, chunksize=1000) if not args.single else map(cluster, formatted_data)
 
-    averaged_cluster_data = itertools.starmap(average_over_cluster_min, clustered_data)
+    averaged_cluster_data = itertools.starmap(average_over_cluster, clustered_data)
 
     enumerated_data = itertools.chain.from_iterable(map(list_enum, enumerate(averaged_cluster_data)))
 
