--- conflicted
+++ resolved
@@ -19,16 +19,13 @@
 STATUS_PREFIX = "DA_"
 UPDATE_INTERVAL_MS = 100  # 100 milliseconds
 INFINITE_DURATION = 999999999
-<<<<<<< HEAD
-FRAME_TIME=10
-=======
 FRAME_TIME = 1
->>>>>>> b79af111
 
 COLOR_IDLE = "black"
 COLOR_BUSY = "green"
 COLOR_ERROR = "red"
 
+
 class AcquisitionUI(ttk.Frame):
     def __init__(self, master, serval_test_dir="C:\\serval_test", default_dir=""):
         super().__init__(master)
@@ -36,11 +33,7 @@
             serval_init = serval.get_dash().Measurement is not None
             if not serval_init:
                 try:
-<<<<<<< HEAD
-                    serval.set_acquisition_parameters("C:\\serval_test", 1, frame_time=1)
-=======
                     serval.set_acquisition_parameters(serval_test_dir, 1, frame_time=1)
->>>>>>> b79af111
                     serval.start_acquisition()
                 except Exception as e:
                     print(e)
@@ -78,7 +71,9 @@
         self.update_status()
 
     def _initialize_logging(self):
-        logging.basicConfig(level=logging.INFO, format='%(asctime)s - %(levelname)s - %(message)s')
+        logging.basicConfig(
+            level=logging.INFO, format="%(asctime)s - %(levelname)s - %(message)s"
+        )
 
     def _create_widgets(self):
         param_frame = ttk.LabelFrame(self, text="Acquisition Parameters", padding=10)
@@ -93,34 +88,42 @@
         status_frame.columnconfigure(1, weight=1)
 
         # Folder name
-        ttk.Label(param_frame, text="Folder Name:").grid(row=0, column=0, sticky="w", padx=5, pady=5)
+        ttk.Label(param_frame, text="Folder Name:").grid(
+            row=0, column=0, sticky="w", padx=5, pady=5
+        )
         self.folder_entry = ttk.Entry(param_frame, textvariable=self.folder_name)
         self.folder_entry.grid(row=0, column=1, sticky="ew", padx=5, pady=5)
 
-<<<<<<< HEAD
-        ttk.Label(param_frame, text="Destination:").grid(row=1, column=0, sticky="w", padx=5, pady=5)
-        dest_label = ttk.Label(param_frame, textvariable=self.destination, foreground="gray")
-        dest_label.grid(row=1, column=1, sticky="ew", padx=5, pady=5)
-
-=======
->>>>>>> b79af111
         duration_frame = ttk.Frame(param_frame)
         duration_frame.grid(row=2, column=0, columnspan=2, sticky="ew")
 
-        ttk.Label(duration_frame, text="Duration:").grid(row=0, column=0, sticky="w", padx=5, pady=5)
-        self.duration_entry = ttk.Entry(duration_frame, textvariable=self.duration_value, width=8)
+        ttk.Label(duration_frame, text="Duration:").grid(
+            row=0, column=0, sticky="w", padx=5, pady=5
+        )
+        self.duration_entry = ttk.Entry(
+            duration_frame, textvariable=self.duration_value, width=8
+        )
         self.duration_entry.grid(row=0, column=1, sticky="w", padx=5, pady=5)
 
-        self.duration_unit_menu = OptionMenu(duration_frame, self.duration_unit, "sec", "min", "hr")
+        self.duration_unit_menu = OptionMenu(
+            duration_frame, self.duration_unit, "sec", "min", "hr"
+        )
         self.duration_unit_menu.grid(row=0, column=2, sticky="w", padx=5, pady=5)
 
-        self.infinite_check = ttk.Checkbutton(duration_frame, text="Run Infinitely", variable=self.infinite, command=self.toggle_infinite_mode)
+        self.infinite_check = ttk.Checkbutton(
+            duration_frame,
+            text="Run Infinitely",
+            variable=self.infinite,
+            command=self.toggle_infinite_mode,
+        )
         self.infinite_check.grid(row=0, column=3, sticky="w", padx=5, pady=5)
 
         busy_frame = ttk.Frame(status_frame)
         busy_frame.grid(row=0, column=0, columnspan=2, sticky="ew")
 
-        self.busy_canvas = tk.Canvas(busy_frame, width=16, height=16, highlightthickness=0)
+        self.busy_canvas = tk.Canvas(
+            busy_frame, width=16, height=16, highlightthickness=0
+        )
         self.busy_canvas.grid(row=0, column=0, padx=5)
         self.draw_busy_indicator()
 
@@ -128,18 +131,31 @@
         status_label = ttk.Label(busy_frame, textvariable=self.status)
         status_label.grid(row=0, column=2, sticky="w", padx=5)
 
-        self.progress_bar = ttk.Progressbar(status_frame, orient="horizontal", mode="determinate", variable=self.progress_var)
-        self.progress_bar.grid(row=1, column=0, columnspan=2, sticky="ew", padx=5, pady=5)
-
-        ttk.Label(status_frame, text="Start:").grid(row=2, column=0, sticky="w", padx=5, pady=5)
+        self.progress_bar = ttk.Progressbar(
+            status_frame,
+            orient="horizontal",
+            mode="determinate",
+            variable=self.progress_var,
+        )
+        self.progress_bar.grid(
+            row=1, column=0, columnspan=2, sticky="ew", padx=5, pady=5
+        )
+
+        ttk.Label(status_frame, text="Start:").grid(
+            row=2, column=0, sticky="w", padx=5, pady=5
+        )
         self.start_label = ttk.Label(status_frame, textvariable=self.start_str)
         self.start_label.grid(row=2, column=1, sticky="w", padx=5, pady=5)
 
-        ttk.Label(status_frame, text="End:").grid(row=3, column=0, sticky="w", padx=5, pady=5)
+        ttk.Label(status_frame, text="End:").grid(
+            row=3, column=0, sticky="w", padx=5, pady=5
+        )
         self.end_label = ttk.Label(status_frame, textvariable=self.end_str)
         self.end_label.grid(row=3, column=1, sticky="w", padx=5)
 
-        ttk.Label(status_frame, text="Elapsed:").grid(row=4, column=0, sticky="w", padx=5, pady=5)
+        ttk.Label(status_frame, text="Elapsed:").grid(
+            row=4, column=0, sticky="w", padx=5, pady=5
+        )
         self.elapsed_label = ttk.Label(status_frame, textvariable=self.elapsed_str)
         self.elapsed_label.grid(row=4, column=1, sticky="w", padx=5)
 
@@ -148,29 +164,23 @@
         button_frame.columnconfigure(0, weight=1)
         button_frame.columnconfigure(1, weight=1)
 
-        self.start_button = ttk.Button(button_frame, text="Start", command=self.start_acquisition)
+        self.start_button = ttk.Button(
+            button_frame, text="Start", command=self.start_acquisition
+        )
         self.start_button.grid(row=0, column=0, sticky="ew", padx=5)
 
-        self.stop_button = ttk.Button(button_frame, text="Stop", command=self.stop_acquisition)
+        self.stop_button = ttk.Button(
+            button_frame, text="Stop", command=self.stop_acquisition
+        )
         self.stop_button.grid(row=0, column=1, sticky="ew", padx=5)
 
     def _bind_events(self):
-<<<<<<< HEAD
-        self.folder_name.trace_add('write', lambda *args: self.update_destination())
-
-    def update_destination(self):
-        now = datetime.datetime.now()
-        date_str = now.strftime("%Y%m%d")
-        dest = os.path.join(DESTINATION_BASE_PATH, date_str, self.folder_name.get())
-        self.destination.set(dest)
-=======
         pass
->>>>>>> b79af111
 
     def draw_busy_indicator(self):
         self.busy_canvas.delete("all")
         match self.status.get():
-            case status if status==STATUS_IDLE:
+            case status if status == STATUS_IDLE:
                 color = COLOR_IDLE
             case status if status.startswith(STATUS_PREFIX):
                 color = COLOR_BUSY
@@ -236,12 +246,8 @@
             return
 
         dash = serval.get_dash()
-<<<<<<< HEAD
-        current_status = serval.get_status()
-=======
         meas = dash.Measurement
         current_status = meas.Status if meas is not None else None
->>>>>>> b79af111
 
         if current_status is not None:
             self.status.set(current_status)
@@ -291,13 +297,9 @@
         if self.infinite.get():
             self.end_str.set("")
         else:
-<<<<<<< HEAD
-            self.end_str.set(self._calculate_end_time(meas, start_dt) if start_ms else "")
-=======
             self.end_str.set(
                 self._calculate_end_time(meas, start_dt) if start_ms is not None else ""
             )
->>>>>>> b79af111
 
         self._update_progress_bar(meas)
 
@@ -334,7 +336,9 @@
 
         if elapsed is not None and timeleft is not None and framecount is not None:
             predicted_offset = timeleft - (elapsed - (FRAME_TIME * framecount))
-            end_dt = datetime.datetime.now() + datetime.timedelta(seconds=predicted_offset)
+            end_dt = datetime.datetime.now() + datetime.timedelta(
+                seconds=predicted_offset
+            )
             if start_dt.date() != end_dt.date():
                 return end_dt.strftime("%Y-%m-%d %I:%M:%S %p").replace(" 0", " ")
             else:
