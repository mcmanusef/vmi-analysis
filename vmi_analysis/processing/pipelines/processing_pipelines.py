from .base_pipeline import BasePipeline
from .. import data_types, processes


<<<<<<< HEAD
class TPXFileConverter(BasePipeline):
=======
class PostProcessingPipeline(AnalysisPipeline):
    def __init__(self, input_path: str, output_path: str, **kwargs):
        super().__init__(**kwargs)
        self.input_path=input_path
        self.output_path=output_path


class TPXFileConverter(PostProcessingPipeline):
>>>>>>> b79af111
    """
    Pipeline for converting TPX3 files to h5 files.
    Not specific to our VMI setup.
    Directly reads the TPX3 files and converts them to h5 files, saving the pixel data and the TDC data with minimal processing.
    Output Format:
    - pixel: toa, x, y, tot
    - tdc: tdc_time, tdc_type
    tdc_types:
    1: tdc1 rising, 2: tdc1 falling, 3: tdc2 rising, 4: tdc2 falling
    """

    def __init__(
        self,
        input_path: str,
        output_path: str,
        single_process=False,
        **kwargs,
    ):
        super().__init__(input_path,output_path,**kwargs)
        if not single_process:
            queues = {
                "chunk": data_types.Queue(),
                "pixel": data_types.StructuredDataQueue[data_types.PixelData](
                    dtypes=("f", "i", "i", "i"),
                    names=("toa", "x", "y", "tot"),
                    chunk_size=10000,
                ),
                "tdc": data_types.StructuredDataQueue[data_types.TDCData](
                    dtypes=("f", "i"),
                    names=("tdc_time", "tdc_type"),
                    chunk_size=10000,
                ),
            }

            self.processes = {
                "reader": processes.TPXFileReader(
                    input_path, self.queues["chunk"]
                ).make_process(),
                "converter": processes.TPXConverter(
                    self.queues["chunk"], queues["pixel"], queues["tdc"]
                ).make_process(),
                "save": processes.SaveToH5(
                    output_path,
                    {"pixel": self.queues["pixel"], "tdc": self.queues["tdc"]},
                ).make_process(),
            }
            self.queues = queues

        if single_process:
            queues = {
                "chunk": data_types.Queue(),
                "pixel": data_types.StructuredDataQueue[data_types.PixelData](
                    dtypes=("f", "i", "i", "i"),
                    names=("toa", "x", "y", "tot"),
                ),
                "tdc": data_types.StructuredDataQueue[data_types.TDCData](
                    dtypes=("f", "i"),
                    names=("tdc_time", "tdc_type"),
                ),
            }

            self.processes = {
                "Combined": processes.CombinedStep(
                    steps=(
                        processes.TPXFileReader(
                            input_path, chunk_queue=self.queues["chunk"]
                        ),
                        processes.TPXConverter(
                            chunk_queue=self.queues["chunk"],
                            pixel_queue=queues["pixel"],
                            tdc_queue=queues["tdc"],
                        ),
                        processes.SaveToH5(
                            output_path,
                            {"pixel": self.queues["pixel"], "tdc": self.queues["tdc"]},
                        ),
                    ),
                    intermediate_queues=(self.queues["pixel"], self.queues["tdc"]),
                    output_queues=(self.queues["chunk"],),
                ).make_process(),
            }
            self.queues = queues

<<<<<<< HEAD

class RawVMIConverterPipeline(BasePipeline):
    """
    Pipeline for converting raw VMI data to h5 files.
    Specific to our VMI setup.
    Converts raw data to pixel data, etof, itof, and pulse data.
    Data are uncorrelated with laser pulses.
    Output Format:
    - pixel: toa, x, y, tot
    - etof: etof
    - itof: itof
    - pulses: pulses
    """

    def __init__(self, input_path, output_path, **kwargs):
        super().__init__(**kwargs)
        self.queues = {
            "chunk": data_types.Queue(),
            "pixel": data_types.StructuredDataQueue(
                dtypes=("f", "i", "i", "i"),
                names=("toa", "x", "y", "tot"),
                unwrap=True,
                force_monotone=True,
                max_back=1e9,
                chunk_size=10000,
            ),
            "etof": data_types.StructuredDataQueue(
                dtypes=("f",),
                names=("etof",),
                force_monotone=True,
                max_back=1e9,
                chunk_size=2000,
            ),
            "itof": data_types.StructuredDataQueue(
                dtypes=("f",),
                names=("itof",),
                force_monotone=True,
                max_back=1e9,
                chunk_size=2000,
            ),
            "pulses": data_types.StructuredDataQueue(
                dtypes=("f",),
                names=("pulses",),
                force_monotone=True,
                max_back=1e9,
                chunk_size=10000,
            ),
        }

        self.processes = {
            "Reader": processes.TPXFileReader(
                input_path, self.queues["chunk"]
            ).make_process(),
            "Converter": processes.VMIConverter(
                self.queues["chunk"],
                self.queues["pixel"],
                self.queues["pulses"],
                self.queues["etof"],
                self.queues["itof"],
            ).make_process(),
            "Saver": processes.SaveToH5(
                output_path,
                {
                    "pixel": self.queues["pixel"],
                    "etof": self.queues["etof"],
                    "itof": self.queues["itof"],
                    "pulses": self.queues["pulses"],
                },
            ).make_process(),
        }


class VMIConverterPipeline(BasePipeline):
    """
    Pipeline for converting raw VMI data to UV4 files (H5 file with specific internal format).
    Specific to our VMI setup.
    Converts raw data to pixel data, etof, itof, and pulse data.
    Data are correlated with laser pulses.
    Output Format:
    - pixel: pixel_corr, t, x, y, tot
    - etof: etof_corr, t_etof
    - itof: itof_corr, t_itof
    - pulses: t_pulse
    """

    def __init__(self, input_path, output_path, **kwargs):
        super().__init__(**kwargs)
        self.queues = {
            "chunk": data_types.Queue(),
            "pixel": data_types.StructuredDataQueue(
                dtypes=("f", "i", "i", "i"),
                names=("toa", "x", "y", "tot"),
                unwrap=True,
                force_monotone=True,
                max_back=1e9,
                chunk_size=10000,
            ),
            "etof": data_types.StructuredDataQueue(
                dtypes=("f",),
                names=("etof",),
                force_monotone=True,
                max_back=1e9,
                chunk_size=2000,
            ),
            "itof": data_types.StructuredDataQueue(
                dtypes=("f",),
                names=("itof",),
                force_monotone=True,
                max_back=1e9,
                chunk_size=2000,
            ),
            "pulses": data_types.StructuredDataQueue(
                dtypes=("f",),
                names=("pulses",),
                force_monotone=True,
                max_back=1e9,
                chunk_size=10000,
            ),
            "t_etof": data_types.StructuredDataQueue(
                dtypes=("i", ("f",)),
                names=("etof_corr", ("t_etof",)),
                chunk_size=2000,
            ),
            "t_itof": data_types.StructuredDataQueue(
                dtypes=("i", ("f",)),
                names=("itof_corr", ("t_itof",)),
                chunk_size=2000,
            ),
            "t_pulse": data_types.StructuredDataQueue(
                dtypes=("f",), names=("t_pulse",), chunk_size=10000
            ),
            "t_pixel": data_types.StructuredDataQueue(
                dtypes=("i", ("f", "i", "i", "i")),
                names=("pixel_corr", ("t", "x", "y", "tot")),
                chunk_size=10000,
            ),
        }

        self.processes = {
            "Reader": processes.TPXFileReader(
                input_path, self.queues["chunk"]
            ).make_process(),
            "Converter": processes.VMIConverter(
                self.queues["chunk"],
                self.queues["pixel"],
                self.queues["pulses"],
                self.queues["etof"],
                self.queues["itof"],
            ).make_process(),
            "Correlator": processes.TriggerAnalyzer(
                self.queues["pulses"],
                (self.queues["etof"], self.queues["itof"], self.queues["pixel"]),
                self.queues["t_pulse"],
                (self.queues["t_etof"], self.queues["t_itof"], self.queues["t_pixel"]),
            ).make_process(),
            "Saver": processes.SaveToH5(
                output_path,
                {
                    "pixel": self.queues["t_pixel"],
                    "etof": self.queues["t_etof"],
                    "itof": self.queues["t_itof"],
                    "pulses": self.queues["t_pulse"],
                },
            ).make_process(),
        }


class ClusterSavePipeline(BasePipeline):
    """
    Pipeline for clustering and saving raw VMI data to h5 files.
    Specific to our VMI setup.
    Converts raw data to clustered pixel data, etof, itof, and pulse data.
    Data are not correlated with laser pulses.
    Output Format:
    - clusters: toa, x, y
    - etof: etof
    - itof: itof
    - pulses: pulses
    """

    def __init__(self, input_path, output_path, monotone=False, **kwargs):
        super().__init__(**kwargs)
        self.queues = {
            "chunk": data_types.Queue(),
            "pixel": data_types.StructuredDataQueue(
                dtypes=(), names=(), chunk_size=2000
            ),
            "etof": data_types.StructuredDataQueue(
                dtypes=("f",),
                names=("etof",),
                force_monotone=monotone,
                chunk_size=2000,
            ),
            "itof": data_types.StructuredDataQueue(
                dtypes=("f",),
                names=("itof",),
                force_monotone=monotone,
                chunk_size=2000,
            ),
            "pulses": data_types.StructuredDataQueue(
                dtypes=("f",),
                names=("pulses",),
                force_monotone=monotone,
                chunk_size=10000,
            ),
            "clusters": data_types.StructuredDataQueue(
                dtypes=("f", "f", "f"),
                names=("toa", "x", "y"),
                force_monotone=monotone,
                chunk_size=2000,
            ),
            "clustered": data_types.StructuredDataQueue(
                dtypes=(("f", "i", "i", "i"), "i"),
                names=(("toa_pix", "x_pix", "y_pix", "tot_pix"), "cluster_pix"),
                force_monotone=monotone,
                chunk_size=2000,
            ),
        }

        self.processes = {
            "Reader": processes.TPXFileReader(
                input_path, self.queues["chunk"]
            ).make_process(),
            "Converter": processes.VMIConverter(
                self.queues["chunk"],
                self.queues["pixel"],
                self.queues["pulses"],
                self.queues["etof"],
                self.queues["itof"],
            ).make_process(),
            "Clusterer": processes.DBSCANClusterer(
                pixel_queue=self.queues["pixel"],
                cluster_queue=self.queues["clusters"],
                output_pixel_queue=self.queues["clustered"],
            ).make_process(),
            "Saver": processes.SaveToH5(
                output_path,
                {
                    "clusters": self.queues["clusters"],
                    "etof": self.queues["etof"],
                    "itof": self.queues["itof"],
                    "pulses": self.queues["pulses"],
                    "clustered": self.queues["clustered"],
                },
            ).make_process(),
        }


class CV4ConverterPipeline(BasePipeline):
    """
    Pipeline for converting raw VMI data to CV4 files (H5 file with specific internal format).
    Specific to our VMI setup.
    Converts raw data to clustered pixel data, etof, itof, and pulse data.
    Data are correlated with laser pulses.
    Output Format:
    - clusters: cluster_corr, t, x, y
    - etof: etof_corr, t_etof
    - itof: itof_corr, t_itof
    - pulses: t_pulse
    """

    def __init__(
        self,
        input_path,
        output_path,
        save_pixels=False,
        cluster_processes=1,
        converter_processes=1,
        cluster_class=None,
        **kwargs,
    ):
        super().__init__(**kwargs)

        self.queues = {
            "Chunk": data_types.Queue(chunk_size=10000),
            "Pixel": data_types.StructuredDataQueue(chunk_size=10000),
            "Etof": data_types.StructuredDataQueue(
                dtypes=("f",), names=("etof",), force_monotone=True, chunk_size=10000
            ),
            "Itof": data_types.StructuredDataQueue(
                dtypes=("f",), names=("itof",), force_monotone=True, chunk_size=10000
            ),
            "Pulses": data_types.StructuredDataQueue(
                dtypes=("f",), names=("pulses",), force_monotone=True, chunk_size=10000
            ),
            "Clusters": data_types.StructuredDataQueue(
                dtypes=("f", "f", "f"),
                names=("toa", "x", "y"),
                force_monotone=True,
                chunk_size=10000,
            ),
            "t_etof": data_types.StructuredDataQueue(
                dtypes=("i", ("f",)),
                names=("etof_corr", ("t_etof",)),
                chunk_size=10000,
            ),
            "t_itof": data_types.StructuredDataQueue(
                dtypes=("i", ("f",)),
                names=("tof_corr", ("t_tof",)),
                chunk_size=10000,
            ),
            "t_pulse": data_types.StructuredDataQueue(
                dtypes=("f",), names=("t_pulse",), chunk_size=10000
            ),
            "t_cluster": data_types.StructuredDataQueue(
                dtypes=("i", ("f", "f", "f")),
                names=("cluster_corr", ("t", "x", "y")),
                chunk_size=10000,
            ),
        }
        cluster_class = (
            processes.DBSCANClusterer if cluster_class is None else cluster_class
        )

        if cluster_processes == 1:
            cluster_processes = {
                "Clusterer": cluster_class(
                    self.queues["Pixel"], self.queues["Clusters"]
                )
            }
        else:
            cluster_queues, cluster_processes = processes.multithread_process(
                cluster_class,
                {"pixel_queue": self.queues["Pixel"]},
                {"cluster_queue": self.queues["Clusters"]},
                cluster_processes,
                in_queue_kw_args={"chunk_size": 2000},
                out_queue_kw_args={"force_monotone": True, "chunk_size": 10000},
                name="Clusterer",
            )
            self.queues.update(cluster_queues)

        if converter_processes == 1:
            converter_processes = {
                "Converter": processes.VMIConverter(
                    chunk_queue=self.queues["Chunk"],
                    pixel_queue=self.queues["Pixel"],
                    laser_queue=self.queues["Pulses"],
                    etof_queue=self.queues["Etof"],
                    itof_queue=self.queues["Itof"],
                )
            }
        else:
            converter_queues, converter_processes = processes.multithread_process(
                processes.VMIConverter,
                {"chunk_queue": self.queues["Chunk"]},
                {
                    "pixel_queue": self.queues["Pixel"],
                    "laser_queue": self.queues["Pulses"],
                    "etof_queue": self.queues["Etof"],
                    "itof_queue": self.queues["Itof"],
                },
                converter_processes,
                in_queue_kw_args={"chunk_size": 2000},
                out_queue_kw_args={
                    "pixel_queue": {"chunk_size": 2000},
                    "laser_queue": {"chunk_size": 10000, "force_monotone": True},
                    "etof_queue": {"chunk_size": 2000, "force_monotone": True},
                    "itof_queue": {"chunk_size": 2000, "force_monotone": True},
                },
                name="Converter",
            )
            self.queues.update(converter_queues)

        self.processes = {
            "Reader": processes.TPXFileReader(
                input_path, self.queues["Chunk"]
            ).make_process(),
            **{n: k.make_process() for n, k in converter_processes.items()},
            **{n: k.make_process() for n, k in cluster_processes.items()},
            "Correlator": processes.TriggerAnalyzer(
                input_trigger_queue=self.queues["Pulses"],
                queues_to_index=(
                    self.queues["Etof"],
                    self.queues["Itof"],
                    self.queues["Clusters"],
                ),
                output_trigger_queue=self.queues["t_pulse"],
                indexed_queues=(
                    self.queues["t_etof"],
                    self.queues["t_itof"],
                    self.queues["t_cluster"],
                ),
            ).make_process(),
            "Saver": processes.SaveToH5(
                output_path,
                {
                    "t_etof": self.queues["t_etof"],
                    "t_itof": self.queues["t_itof"],
                    "t_pulse": self.queues["t_pulse"],
                    "t_cluster": self.queues["t_cluster"],
                },
            ).make_process(),
        }


class StonyBrookClusterPipeline(BasePipeline):
    def __init__(self, input_path, output_path, **kwargs):
        super().__init__(**kwargs)
        queues = {
            "chunk": data_types.Queue(),
            "pixel": data_types.StructuredDataQueue[data_types.PixelData](),
            "tdc": data_types.StructuredDataQueue[data_types.TDCData](),
            "pulse": data_types.StructuredDataQueue(),
            "tof": data_types.StructuredDataQueue(),
            "clusters": data_types.StructuredDataQueue(),
            "t_tof": data_types.StructuredDataQueue(
                dtypes=("i", ("f",)), names=("tof_corr", ("t_tof",))
            ),
            "t_cluster": data_types.StructuredDataQueue(
                dtypes=("i", ("f", "f", "f")), names=("cluster_corr", ("t", "x", "y"))
            ),
            "t_pulse": data_types.StructuredDataQueue(
                dtypes=("f",), names=("t_pulse",)
            ),
        }
        self.queues = queues

        self.processes = {
            "Reader": processes.TPXFileReader(
                input_path, self.queues["chunk"]
            ).make_process(),
            "Converter": processes.TPXConverter(
                self.queues["chunk"], queues["pixel"], queues["tdc"]
            ).make_process(),
            "Filter": processes.TDCFilter(
                self.queues["tdc"], self.queues["pulse"], self.queues["tof"]
            ).make_process(),
            "Clusterer": processes.DBSCANClusterer(
                self.queues["pixel"], self.queues["clusters"]
            ).make_process(),
            "Correlator": processes.TriggerAnalyzer(
                self.queues["pulse"],
                (self.queues["tof"], self.queues["clusters"]),
                self.queues["t_pulse"],
                (self.queues["t_tof"], self.queues["t_cluster"]),
            ).make_process(),
            "Saver": processes.SaveToH5(
                output_path,
                {
                    "t_tof": self.queues["t_tof"],
                    "t_cluster": self.queues["t_cluster"],
                    "t_pulse": self.queues["t_pulse"],
                },
            ).make_process(),
        }
=======
>>>>>>> b79af111
<|MERGE_RESOLUTION|>--- conflicted
+++ resolved
@@ -2,18 +2,14 @@
 from .. import data_types, processes
 
 
-<<<<<<< HEAD
-class TPXFileConverter(BasePipeline):
-=======
-class PostProcessingPipeline(AnalysisPipeline):
+class PostProcessingPipeline(BasePipeline):
     def __init__(self, input_path: str, output_path: str, **kwargs):
         super().__init__(**kwargs)
-        self.input_path=input_path
-        self.output_path=output_path
+        self.input_path = input_path
+        self.output_path = output_path
 
 
 class TPXFileConverter(PostProcessingPipeline):
->>>>>>> b79af111
     """
     Pipeline for converting TPX3 files to h5 files.
     Not specific to our VMI setup.
@@ -32,7 +28,7 @@
         single_process=False,
         **kwargs,
     ):
-        super().__init__(input_path,output_path,**kwargs)
+        super().__init__(input_path, output_path, **kwargs)
         if not single_process:
             queues = {
                 "chunk": data_types.Queue(),
@@ -97,7 +93,6 @@
             }
             self.queues = queues
 
-<<<<<<< HEAD
 
 class RawVMIConverterPipeline(BasePipeline):
     """
@@ -543,6 +538,4 @@
                     "t_pulse": self.queues["t_pulse"],
                 },
             ).make_process(),
-        }
-=======
->>>>>>> b79af111
+        }