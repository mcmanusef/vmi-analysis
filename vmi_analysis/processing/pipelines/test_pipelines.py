import multiprocessing
import socket

import numpy as np
from matplotlib import pyplot as plt

from .. import data_types, processes
from ... import serval
from .base_pipeline import AnalysisPipeline
import threading
import requests
import cv2


class MonitorPipeline(AnalysisPipeline):
    def __init__(
        self,
        saving_path,
        cluster_processes=1,
        timeout=0,
        toa_range=None,
        etof_range=None,
        itof_range=None,
        **kwargs,
    ):
        super().__init__(**kwargs)
        self.queues = {
            "chunk_stream": data_types.ExtendedQueue(),
            "chunk": data_types.ExtendedQueue(),
            "pixel": data_types.ExtendedQueue(),
            "etof": data_types.ExtendedQueue(force_monotone=True, maxsize=5000),
            "itof": data_types.ExtendedQueue(force_monotone=True, maxsize=5000),
            "pulses": data_types.ExtendedQueue(force_monotone=True, maxsize=5000),
            "clusters": data_types.ExtendedQueue(force_monotone=True, maxsize=5000),
            "t_etof": data_types.ExtendedQueue(),
            "t_itof": data_types.ExtendedQueue(),
            "t_pulse": data_types.ExtendedQueue(),
            "t_cluster": data_types.ExtendedQueue(),
            "grouped": data_types.ExtendedQueue(),
            "reduced_grouped": data_types.ExtendedQueue(),
        }

        self.processes = {
            "ChunkStream": processes.FolderStream(
                saving_path, self.queues["chunk_stream"]
            ).make_process(),
            "Chunk": processes.QueueReducer(
                self.queues["chunk_stream"], self.queues["chunk"], max_size=1000
            ).make_process(),
            "Converter": processes.VMIConverter(
                self.queues["chunk"],
                self.queues["pixel"],
                self.queues["pulses"],
                self.queues["etof"],
                self.queues["itof"],
            ).make_process(),
            "Clusterer": processes.DBSCANClusterer(
                self.queues["pixel"], self.queues["clusters"]
            ).make_process(),
            "Correlator": processes.TriggerAnalyzer(
                self.queues["pulses"],
                (self.queues["etof"], self.queues["itof"], self.queues["clusters"]),
                self.queues["t_pulse"],
                (
                    self.queues["t_etof"],
                    self.queues["t_itof"],
                    self.queues["t_cluster"],
                ),
            ).make_process(),
            "Grouper": processes.QueueGrouper(
                (
                    self.queues["t_etof"],
                    self.queues["t_itof"],
                    self.queues["t_cluster"],
                ),
                self.queues["grouped"],
            ).make_process(),
            "Reducer": processes.QueueReducer(
                self.queues["grouped"], self.queues["reduced_grouped"], max_size=1000
            ).make_process(),
            "Display": processes.Display(
                self.queues["reduced_grouped"],
                1000000,
                toa_range=toa_range,
                etof_range=etof_range,
                itof_range=itof_range,
            ).make_process(),
            "Bin": processes.QueueVoid((self.queues["t_pulse"],)).make_process(),
        }
        self.processes["Reducer"].astep.name = "r2"

        if cluster_processes > 1:
            queues, proc, weaver = processes.create_process_instances(
                processes.DBSCANClusterer,
                cluster_processes,
                self.queues["clusters"],
                process_args={
                    "pixel_queue": self.queues["pixel"],
                    "cluster_queue": None,
                },
                queue_args={"force_monotone": True},
                queue_name="clust",
                process_name="clusterer",
            )

            self.queues.update(queues)
            del self.processes["Clusterer"]
            self.processes.update({n: k.make_process() for n, k in proc.items()})
            self.processes["Weaver"] = weaver.make_process()


class RunMonitorPipeline(AnalysisPipeline):
    def __init__(
        self,
        saving_path,
        cluster_processes=1,
        toa_range=None,
        etof_range=None,
        itof_range=None,
        calibration=None,
        center=(128, 128),
        angle=0,
        **kwargs,
    ):
        super().__init__(**kwargs)
        self.queues = {
            "chunk": data_types.ExtendedQueue(maxsize=1000),
            "pixel": data_types.ExtendedQueue(),
            "etof": data_types.ExtendedQueue(force_monotone=True, maxsize=50000),
            "itof": data_types.ExtendedQueue(force_monotone=True, maxsize=50000),
            "pulses": data_types.ExtendedQueue(force_monotone=True, maxsize=50000),
            "clusters": data_types.ExtendedQueue(force_monotone=True, maxsize=50000),
            "t_etof": data_types.ExtendedQueue(),
            "t_itof": data_types.ExtendedQueue(),
            "t_pulse": data_types.ExtendedQueue(),
            "t_cluster": data_types.ExtendedQueue(),
            "grouped": data_types.ExtendedQueue(),
        }

        self.processes = {
            "ChunkStream": processes.TPXFileReader(
                saving_path, self.queues["chunk"]
            ).make_process(),
            "Converter": processes.VMIConverter(
                self.queues["chunk"],
                self.queues["pixel"],
                self.queues["pulses"],
                self.queues["etof"],
                self.queues["itof"],
            ).make_process(),
            "Clusterer": processes.CustomClusterer(
                self.queues["pixel"], self.queues["clusters"]
            ).make_process(),
            "Correlator": processes.TriggerAnalyzer(
                self.queues["pulses"],
                (self.queues["etof"], self.queues["itof"], self.queues["clusters"]),
                self.queues["t_pulse"],
                (
                    self.queues["t_etof"],
                    self.queues["t_itof"],
                    self.queues["t_cluster"],
                ),
            ).make_process(),
            "Grouper": processes.QueueGrouper(
                (
                    self.queues["t_etof"],
                    self.queues["t_itof"],
                    self.queues["t_cluster"],
                ),
                self.queues["grouped"],
            ).make_process(),
            "Display": processes.Display(
                self.queues["grouped"],
                10000000,
                toa_range=toa_range,
                etof_range=etof_range,
                itof_range=itof_range,
                calibration=calibration,
                center=center,
                angle=angle,
            ).make_process(),
            "Bin": processes.QueueVoid((self.queues["t_pulse"],)).make_process(),
        }

        if cluster_processes > 1:
            queues, proc, weaver = processes.create_process_instances(
                processes.DBSCANClusterer,
                cluster_processes,
                self.queues["clusters"],
                process_args={
                    "pixel_queue": self.queues["pixel"],
                    "cluster_queue": None,
                },
                queue_args={"force_monotone": True},
                queue_name="clust",
                process_name="clusterer",
            )

            self.queues.update(queues)
            del self.processes["Clusterer"]
            self.processes.update({n: k.make_process() for n, k in proc.items()})
            self.processes["Weaver"] = weaver.make_process()


class LiveMonitorPipeline(AnalysisPipeline):
    def __init__(
        self,
        *args,
        local_ip=("localhost", 1234),
        serval_ip=serval.DEFAULT_IP,
        toa_range=None,
        etof_range=None,
        itof_range=None,
        preview_ip_frame=("localhost", 1235),
        preview_ip_total=("localhost", 1236),
        **kwargs,
    ):
        super().__init__()
        self.serval_ip = serval_ip
        self.local_ip = local_ip
        self.preview_ip_frame = preview_ip_frame
        self.preview_ip_total = preview_ip_total

        self.queues = {
            "chunk": data_types.ExtendedQueue(maxsize=1000),
            "pixel": data_types.ExtendedQueue(),
            "etof": data_types.ExtendedQueue(force_monotone=True, maxsize=1000),
            "itof": data_types.ExtendedQueue(force_monotone=True, maxsize=1000),
            "pulses": data_types.ExtendedQueue(force_monotone=True, maxsize=1000),
            "clusters": data_types.ExtendedQueue(
                force_monotone=True, maxsize=1000, loud=True
            ),
            "t_etof": data_types.ExtendedQueue(maxsize=1000),
            "t_itof": data_types.ExtendedQueue(maxsize=1000),
            "t_pulse": data_types.ExtendedQueue(maxsize=1000),
            "t_cluster": data_types.ExtendedQueue(maxsize=1000),
            "grouped": data_types.ExtendedQueue(maxsize=1000),
        }

        self.processes = {
            "Listener": processes.TPXListener(
                self.local_ip, self.queues["chunk"]
            ).make_process(),
            "Converter": processes.VMIConverter(
                self.queues["chunk"],
                self.queues["pixel"],
                self.queues["pulses"],
                self.queues["etof"],
                self.queues["itof"],
            ).make_process(),
            "Clusterer": processes.DBSCANClusterer(
                self.queues["pixel"], self.queues["clusters"]
            ).make_process(),
            # "printvoid": processes.QueueVoid((
            #     self.queues['clusters'], self.queues['etof'], self.queues['itof'], self.queues['pulses']
            # ), loud=True).make_process(),
        }
        self.latest_frame = np.zeros((256, 256), dtype=np.uint8)
        self.acc_frame = np.zeros((256, 256), dtype=np.uint8)
        self.frame_listener = threading.Thread(
            target=self.process_frame_loop,
            args=(serval_ip, self.latest_frame, self.acc_frame),
        )
        self.frame_listener.start()

    def start(self):
        starting_thread = threading.Thread(target=super().start())
        starting_thread.start()

        serval_destination = {
            "Raw": [
                {
                    "Base": f"tcp://{self.local_ip[0]}:{self.local_ip[1]}",
                    "FilePattern": "",
                }
            ],
            "Preview": {
                "Period": 0.1,
                "SamplingMode": "skipOnFrame",
                "ImageChannels": [
                    {
                        "Base": self.serval_ip,
                        "Format": "png",
                        "Mode": "count",
                    }
                ],
            },
        }

        serval.set_acquisition_parameters(serval_destination, frame_time=1)
        resp = requests.get(self.serval_ip + "/server/destination")
        print(resp.text)
        serval.start_acquisition(block=False)
        starting_thread.join()

    def stop(self):
        serval.stop_acquisition()
        super().stop()

    def process_frame_loop(self, ip, last_frame, acc_frame):
        while True:
            try:
                png = requests.get(ip + "/measurement/image").content
                if (
                    png
                    == b"HTTP is not setup as a destination in the current measurement's destination config.\r\n"
                ):
                    print("HTTP not set up")
                    continue
                frame = cv2.imdecode(np.frombuffer(png, np.uint8), cv2.IMREAD_GRAYSCALE)

                last_frame[:] = frame
                acc_frame += frame

            except (
                requests.exceptions.ConnectionError,
                requests.exceptions.ConnectTimeout,
                ConnectionRefusedError,
            ):
                continue


class CorrelatorTestDataPipeline(AnalysisPipeline):
    def __init__(self, input_path, **kwargs):
        super().__init__(**kwargs)
        self.queues = {
            "Chunk": data_types.ExtendedQueue(
                buffer_size=0, dtypes=(), names=(), chunk_size=2000
            ),
            "Pixel": data_types.ExtendedQueue(
                buffer_size=0, dtypes=(), names=(), chunk_size=2000
            ),
            "Etof": data_types.ExtendedQueue(
                buffer_size=0,
                dtypes=("f",),
                names=("etof",),
                force_monotone=True,
                chunk_size=2000,
            ),
            "Itof": data_types.ExtendedQueue(
                buffer_size=0,
                dtypes=("f",),
                names=("itof",),
                force_monotone=True,
                chunk_size=2000,
            ),
            "Pulses": data_types.ExtendedQueue(
                buffer_size=0,
                dtypes=("f",),
                names=("pulses",),
                force_monotone=True,
                chunk_size=10000,
            ),
            "Clusters": data_types.ExtendedQueue(
                buffer_size=0,
                dtypes=("f", "f", "f"),
                names=("toa", "x", "y"),
                force_monotone=True,
                chunk_size=2000,
            ),
        }
        self.processes = {
            "Reader": processes.TPXFileReader(
                input_path, self.queues["Chunk"]
            ).make_process(),
            "Converter": processes.VMIConverter(
                chunk_queue=self.queues["Chunk"],
                pixel_queue=self.queues["Pixel"],
                laser_queue=self.queues["Pulses"],
                etof_queue=self.queues["Etof"],
                itof_queue=self.queues["Itof"],
            ).make_process(),
            "Clusterer": processes.DBSCANClusterer(
                pixel_queue=self.queues["Pixel"], cluster_queue=self.queues["Clusters"]
            ).make_process(),
            "Pulse Cache": processes.QueueCacheWriter(
                "pulse_cache.pk", self.queues["Pulses"]
            ).make_process(),
            "Cluster Cache": processes.QueueCacheWriter(
                "cluster_cache.pk", self.queues["Clusters"]
            ).make_process(),
            "Etof Cache": processes.QueueCacheWriter(
                "etof_cache.pk", self.queues["Etof"]
            ).make_process(),
            "Itof Cache": processes.QueueCacheWriter(
                "itof_cache.pk", self.queues["Itof"]
            ).make_process(),
        }


class CorrelatorTestPipeline(AnalysisPipeline):
    def __init__(self, chunksize=10000, **kwargs):
        super().__init__(**kwargs)
        self.queues = {
            "Pulses": data_types.ExtendedQueue(chunk_size=chunksize),
            "Clusters": data_types.ExtendedQueue(chunk_size=chunksize),
            "Etof": data_types.ExtendedQueue(chunk_size=chunksize),
            "Itof": data_types.ExtendedQueue(chunk_size=chunksize),
            "t_pulse": data_types.ExtendedQueue(
                buffer_size=0, dtypes=("i",), names=("t_pulse",), chunk_size=10000
            ),
            "t_etof": data_types.ExtendedQueue(
                buffer_size=0,
                dtypes=("i", ("f",)),
                names=("etof_corr", ("t_etof",)),
                chunk_size=2000,
            ),
            "t_itof": data_types.ExtendedQueue(
                buffer_size=0,
                dtypes=("i", ("f",)),
                names=("itof_corr", ("t_itof",)),
                chunk_size=2000,
            ),
            "t_cluster": data_types.ExtendedQueue(
                buffer_size=0,
                dtypes=("i", ("f", "f", "f")),
                names=("clust_corr", ("t", "x", "y")),
                chunk_size=2000,
            ),
        }

        self.processes = {
            "pulse_cache": processes.QueueCacheReader(
                "pulse_cache.pk", self.queues["Pulses"]
            ).make_process(),
            "cluster_cache": processes.QueueCacheReader(
                "cluster_cache.pk", self.queues["Clusters"]
            ).make_process(),
            "etof_cache": processes.QueueCacheReader(
                "etof_cache.pk", self.queues["Etof"]
            ).make_process(),
            "itof_cache": processes.QueueCacheReader(
                "itof_cache.pk", self.queues["Itof"]
            ).make_process(),
            "Correlator": processes.TriggerAnalyzer(
                input_trigger_queue=self.queues["Pulses"],
                queues_to_index=(
                    self.queues["Etof"],
                    self.queues["Itof"],
                    self.queues["Clusters"],
                ),
                output_trigger_queue=self.queues["t_pulse"],
                indexed_queues=(
                    self.queues["t_etof"],
                    self.queues["t_itof"],
                    self.queues["t_cluster"],
                ),
            ).make_process(),
        }


class ClusterTestDataPipeline(AnalysisPipeline):
    def __init__(self, input_path, **kwargs):
        super().__init__(**kwargs)
        self.queues = {
            "Chunk": data_types.ExtendedQueue(
                buffer_size=0, dtypes=(), names=(), chunk_size=2000
            ),
            "Pixel": data_types.ExtendedQueue(
                buffer_size=0, dtypes=(), names=(), chunk_size=2000
            ),
            "Etof": data_types.ExtendedQueue(
                buffer_size=0,
                dtypes=("f",),
                names=("etof",),
                force_monotone=True,
                chunk_size=2000,
            ),
            "Itof": data_types.ExtendedQueue(
                buffer_size=0,
                dtypes=("f",),
                names=("itof",),
                force_monotone=True,
                chunk_size=2000,
            ),
            "Pulses": data_types.ExtendedQueue(
                buffer_size=0,
                dtypes=("f",),
                names=("pulses",),
                force_monotone=True,
                chunk_size=10000,
            ),
        }
        self.processes = {
            "Reader": processes.TPXFileReader(
                input_path, self.queues["Chunk"]
            ).make_process(),
            "Converter": processes.VMIConverter(
                chunk_queue=self.queues["Chunk"],
                pixel_queue=self.queues["Pixel"],
                laser_queue=self.queues["Pulses"],
                etof_queue=self.queues["Etof"],
                itof_queue=self.queues["Itof"],
            ).make_process(),
            "Pixel Cache": processes.QueueCacheWriter(
                "pixel_cache.pk", self.queues["Pixel"]
            ).make_process(),
        }


class MultiprocessTestPipeline(AnalysisPipeline):
    def __init__(self, n=4, **kwargs):
        super().__init__(**kwargs)

        self.queues = {
            "pixel": data_types.ExtendedQueue(chunk_size=2000),
            "cluster": data_types.ExtendedQueue(chunk_size=2000),
        }
        self.processes = {
            "reader": processes.QueueCacheReader(
                "pixel_cache.pk", self.queues["pixel"]
            ),
            "writer": processes.QueueCacheWriter(
                "cluster_cache.pk", self.queues["cluster"]
            ),
        }

<<<<<<< HEAD
        mp_queues, mp_processes = processes.multithread_process(
            # processes.CuMLDBSCANClusterer,
            processes.DBSCANClusterer,
            # processes.DBSCANClustererPrecomputed,
            {"pixel_queue": self.queues["pixel"]},
            {"cluster_queue": self.queues["cluster"]},
            n,
            in_queue_kw_args={"chunk_size": 2000},
            out_queue_kw_args={"force_monotone": True, "chunk_size": 2000},
            astep_kw_args={"dbscan_params": {"eps": 1.5, "min_samples": 8}},
            name="clusterer",
=======
        mp_queues,mp_processes = processes.multithread_process(
                # processes.CuMLDBSCANClusterer,
                # processes.DBSCANClusterer,
                # processes.DBSCANClustererPrecomputed,
                processes.CustomClusterer,
                {"pixel_queue": self.queues['pixel']},
                {"cluster_queue": self.queues['cluster']},
                n,
                in_queue_kw_args={"chunk_size": 2000},
                out_queue_kw_args={"force_monotone": True, "chunk_size": 2000},
                # astep_kw_args={"dbscan_params": {"eps": 1.5, "min_samples": 8}},
                name="clusterer"
>>>>>>> d5d4ade6
        )

        self.processes.update(mp_processes)
        self.queues.update(mp_queues)
        for k, v in self.processes.items():
            self.processes[k] = v.make_process()


class VMIConverterTestPipeline(AnalysisPipeline):
    def __init__(self, input_path, **kwargs):
        super().__init__(**kwargs)
        self.queues = {
            "Chunk": data_types.ExtendedQueue(
                buffer_size=0, dtypes=(), names=(), chunk_size=10000
            ),
            "Pixel": data_types.ExtendedQueue(
                buffer_size=0, dtypes=(), names=(), chunk_size=10000
            ),
            "Etof": data_types.ExtendedQueue(
                buffer_size=0,
                dtypes=("f",),
                names=("etof",),
                force_monotone=True,
                chunk_size=10000,
            ),
            "Itof": data_types.ExtendedQueue(
                buffer_size=0,
                dtypes=("f",),
                names=("itof",),
                force_monotone=True,
                chunk_size=10000,
            ),
            "Pulses": data_types.ExtendedQueue(
                buffer_size=0,
                dtypes=("f",),
                names=("pulses",),
                force_monotone=True,
                chunk_size=10000,
            ),
        }
        self.processes = {
            "Reader": processes.TPXFileReader(
                input_path, self.queues["Chunk"]
            ).make_process(),
            "Converter": processes.VMIConverter(
                chunk_queue=self.queues["Chunk"],
                pixel_queue=self.queues["Pixel"],
                laser_queue=self.queues["Pulses"],
                etof_queue=self.queues["Etof"],
                itof_queue=self.queues["Itof"],
            ).make_process(),
        }<|MERGE_RESOLUTION|>--- conflicted
+++ resolved
@@ -13,16 +13,7 @@
 
 
 class MonitorPipeline(AnalysisPipeline):
-    def __init__(
-        self,
-        saving_path,
-        cluster_processes=1,
-        timeout=0,
-        toa_range=None,
-        etof_range=None,
-        itof_range=None,
-        **kwargs,
-    ):
+    def __init__(self, saving_path, cluster_processes=1, timeout=0, toa_range=None, etof_range=None, itof_range=None, **kwargs):
         super().__init__(**kwargs)
         self.queues = {
             "chunk_stream": data_types.ExtendedQueue(),
@@ -32,76 +23,40 @@
             "itof": data_types.ExtendedQueue(force_monotone=True, maxsize=5000),
             "pulses": data_types.ExtendedQueue(force_monotone=True, maxsize=5000),
             "clusters": data_types.ExtendedQueue(force_monotone=True, maxsize=5000),
+
             "t_etof": data_types.ExtendedQueue(),
             "t_itof": data_types.ExtendedQueue(),
             "t_pulse": data_types.ExtendedQueue(),
             "t_cluster": data_types.ExtendedQueue(),
+
             "grouped": data_types.ExtendedQueue(),
             "reduced_grouped": data_types.ExtendedQueue(),
         }
 
         self.processes = {
-            "ChunkStream": processes.FolderStream(
-                saving_path, self.queues["chunk_stream"]
-            ).make_process(),
-            "Chunk": processes.QueueReducer(
-                self.queues["chunk_stream"], self.queues["chunk"], max_size=1000
-            ).make_process(),
-            "Converter": processes.VMIConverter(
-                self.queues["chunk"],
-                self.queues["pixel"],
-                self.queues["pulses"],
-                self.queues["etof"],
-                self.queues["itof"],
-            ).make_process(),
-            "Clusterer": processes.DBSCANClusterer(
-                self.queues["pixel"], self.queues["clusters"]
-            ).make_process(),
-            "Correlator": processes.TriggerAnalyzer(
-                self.queues["pulses"],
-                (self.queues["etof"], self.queues["itof"], self.queues["clusters"]),
-                self.queues["t_pulse"],
-                (
-                    self.queues["t_etof"],
-                    self.queues["t_itof"],
-                    self.queues["t_cluster"],
-                ),
-            ).make_process(),
-            "Grouper": processes.QueueGrouper(
-                (
-                    self.queues["t_etof"],
-                    self.queues["t_itof"],
-                    self.queues["t_cluster"],
-                ),
-                self.queues["grouped"],
-            ).make_process(),
-            "Reducer": processes.QueueReducer(
-                self.queues["grouped"], self.queues["reduced_grouped"], max_size=1000
-            ).make_process(),
-            "Display": processes.Display(
-                self.queues["reduced_grouped"],
-                1000000,
-                toa_range=toa_range,
-                etof_range=etof_range,
-                itof_range=itof_range,
-            ).make_process(),
-            "Bin": processes.QueueVoid((self.queues["t_pulse"],)).make_process(),
+            "ChunkStream": processes.FolderStream(saving_path, self.queues['chunk_stream']).make_process(),
+            "Chunk": processes.QueueReducer(self.queues['chunk_stream'], self.queues['chunk'], max_size=1000).make_process(),
+            "Converter": processes.VMIConverter(self.queues['chunk'], self.queues['pixel'], self.queues['pulses'], self.queues['etof'],
+                                                self.queues['itof']).make_process(),
+            "Clusterer": processes.DBSCANClusterer(self.queues['pixel'], self.queues['clusters']).make_process(),
+            "Correlator": processes.TriggerAnalyzer(self.queues['pulses'], (self.queues['etof'], self.queues['itof'], self.queues['clusters']),
+                                                    self.queues['t_pulse'],
+                                                    (self.queues['t_etof'], self.queues['t_itof'], self.queues['t_cluster'])).make_process(),
+            "Grouper": processes.QueueGrouper((self.queues['t_etof'], self.queues['t_itof'], self.queues['t_cluster']),
+                                              self.queues['grouped']).make_process(),
+            "Reducer": processes.QueueReducer(self.queues['grouped'], self.queues['reduced_grouped'], max_size=1000).make_process(),
+            "Display": processes.Display(self.queues['reduced_grouped'], 1000000, toa_range=toa_range, etof_range=etof_range,
+                                         itof_range=itof_range).make_process(),
+            "Bin": processes.QueueVoid((self.queues['t_pulse'],)).make_process(),
         }
         self.processes["Reducer"].astep.name = "r2"
 
         if cluster_processes > 1:
             queues, proc, weaver = processes.create_process_instances(
-                processes.DBSCANClusterer,
-                cluster_processes,
-                self.queues["clusters"],
-                process_args={
-                    "pixel_queue": self.queues["pixel"],
-                    "cluster_queue": None,
-                },
-                queue_args={"force_monotone": True},
-                queue_name="clust",
-                process_name="clusterer",
-            )
+                    processes.DBSCANClusterer, cluster_processes, self.queues["clusters"],
+                    process_args={"pixel_queue": self.queues['pixel'], "cluster_queue": None},
+                    queue_args={"force_monotone": True},
+                    queue_name="clust", process_name="clusterer")
 
             self.queues.update(queues)
             del self.processes["Clusterer"]
@@ -110,18 +65,15 @@
 
 
 class RunMonitorPipeline(AnalysisPipeline):
-    def __init__(
-        self,
-        saving_path,
-        cluster_processes=1,
-        toa_range=None,
-        etof_range=None,
-        itof_range=None,
-        calibration=None,
-        center=(128, 128),
-        angle=0,
-        **kwargs,
-    ):
+    def __init__(self, saving_path,
+                 cluster_processes=1,
+                 toa_range=None,
+                 etof_range=None,
+                 itof_range=None,
+                 calibration=None,
+                 center=(128, 128),
+                 angle=0,
+                 **kwargs):
         super().__init__(**kwargs)
         self.queues = {
             "chunk": data_types.ExtendedQueue(maxsize=1000),
@@ -130,71 +82,36 @@
             "itof": data_types.ExtendedQueue(force_monotone=True, maxsize=50000),
             "pulses": data_types.ExtendedQueue(force_monotone=True, maxsize=50000),
             "clusters": data_types.ExtendedQueue(force_monotone=True, maxsize=50000),
+
             "t_etof": data_types.ExtendedQueue(),
             "t_itof": data_types.ExtendedQueue(),
             "t_pulse": data_types.ExtendedQueue(),
             "t_cluster": data_types.ExtendedQueue(),
+
             "grouped": data_types.ExtendedQueue(),
         }
 
         self.processes = {
-            "ChunkStream": processes.TPXFileReader(
-                saving_path, self.queues["chunk"]
-            ).make_process(),
-            "Converter": processes.VMIConverter(
-                self.queues["chunk"],
-                self.queues["pixel"],
-                self.queues["pulses"],
-                self.queues["etof"],
-                self.queues["itof"],
-            ).make_process(),
-            "Clusterer": processes.CustomClusterer(
-                self.queues["pixel"], self.queues["clusters"]
-            ).make_process(),
-            "Correlator": processes.TriggerAnalyzer(
-                self.queues["pulses"],
-                (self.queues["etof"], self.queues["itof"], self.queues["clusters"]),
-                self.queues["t_pulse"],
-                (
-                    self.queues["t_etof"],
-                    self.queues["t_itof"],
-                    self.queues["t_cluster"],
-                ),
-            ).make_process(),
-            "Grouper": processes.QueueGrouper(
-                (
-                    self.queues["t_etof"],
-                    self.queues["t_itof"],
-                    self.queues["t_cluster"],
-                ),
-                self.queues["grouped"],
-            ).make_process(),
-            "Display": processes.Display(
-                self.queues["grouped"],
-                10000000,
-                toa_range=toa_range,
-                etof_range=etof_range,
-                itof_range=itof_range,
-                calibration=calibration,
-                center=center,
-                angle=angle,
-            ).make_process(),
-            "Bin": processes.QueueVoid((self.queues["t_pulse"],)).make_process(),
+            "ChunkStream": processes.TPXFileReader(saving_path, self.queues['chunk']).make_process(),
+            "Converter": processes.VMIConverter(self.queues['chunk'], self.queues['pixel'], self.queues['pulses'], self.queues['etof'],
+                                                self.queues['itof']).make_process(),
+            "Clusterer": processes.CustomClusterer(self.queues['pixel'], self.queues['clusters']).make_process(),
+            "Correlator": processes.TriggerAnalyzer(self.queues['pulses'], (self.queues['etof'], self.queues['itof'], self.queues['clusters']),
+                                                    self.queues['t_pulse'],
+                                                    (self.queues['t_etof'], self.queues['t_itof'], self.queues['t_cluster'])).make_process(),
+            "Grouper": processes.QueueGrouper((self.queues['t_etof'], self.queues['t_itof'], self.queues['t_cluster']),
+                                              self.queues['grouped']).make_process(),
+            "Display": processes.Display(self.queues['grouped'], 10000000, toa_range=toa_range, etof_range=etof_range,
+                                         itof_range=itof_range,calibration=calibration, center=center, angle=angle).make_process(),
+            "Bin": processes.QueueVoid((self.queues['t_pulse'],)).make_process(),
         }
 
         if cluster_processes > 1:
             queues, proc, weaver = processes.create_process_instances(
-                processes.DBSCANClusterer,
-                cluster_processes,
-                self.queues["clusters"],
-                process_args={
-                    "pixel_queue": self.queues["pixel"],
-                    "cluster_queue": None,
-                },
-                queue_args={"force_monotone": True},
-                queue_name="clust",
-                process_name="clusterer",
-            )
+                    processes.DBSCANClusterer, cluster_processes, self.queues["clusters"],
+                    process_args={"pixel_queue": self.queues['pixel'], "cluster_queue": None},
+                    queue_args={"force_monotone": True},
+                    queue_name="clust", process_name="clusterer")
 
             self.queues.update(queues)
             del self.processes["Clusterer"]
@@ -203,18 +120,17 @@
 
 
 class LiveMonitorPipeline(AnalysisPipeline):
-    def __init__(
-        self,
-        *args,
-        local_ip=("localhost", 1234),
-        serval_ip=serval.DEFAULT_IP,
-        toa_range=None,
-        etof_range=None,
-        itof_range=None,
-        preview_ip_frame=("localhost", 1235),
-        preview_ip_total=("localhost", 1236),
-        **kwargs,
-    ):
+    def __init__(self, *args,
+                 local_ip=("localhost", 1234),
+                 serval_ip=serval.DEFAULT_IP,
+                 toa_range=None,
+                 etof_range=None,
+                 itof_range=None,
+                 preview_ip_frame=("localhost", 1235),
+                 preview_ip_total=("localhost", 1236),
+                    **kwargs
+                 ):
+
         super().__init__()
         self.serval_ip = serval_ip
         self.local_ip = local_ip
@@ -223,72 +139,73 @@
 
         self.queues = {
             "chunk": data_types.ExtendedQueue(maxsize=1000),
+
             "pixel": data_types.ExtendedQueue(),
             "etof": data_types.ExtendedQueue(force_monotone=True, maxsize=1000),
             "itof": data_types.ExtendedQueue(force_monotone=True, maxsize=1000),
             "pulses": data_types.ExtendedQueue(force_monotone=True, maxsize=1000),
-            "clusters": data_types.ExtendedQueue(
-                force_monotone=True, maxsize=1000, loud=True
-            ),
+
+            "clusters": data_types.ExtendedQueue(force_monotone=True, maxsize=1000, loud=True),
+
             "t_etof": data_types.ExtendedQueue(maxsize=1000),
             "t_itof": data_types.ExtendedQueue(maxsize=1000),
             "t_pulse": data_types.ExtendedQueue(maxsize=1000),
             "t_cluster": data_types.ExtendedQueue(maxsize=1000),
+
             "grouped": data_types.ExtendedQueue(maxsize=1000),
         }
 
         self.processes = {
-            "Listener": processes.TPXListener(
-                self.local_ip, self.queues["chunk"]
-            ).make_process(),
+            "Listener": processes.TPXListener(self.local_ip, self.queues['chunk']).make_process(),
+
             "Converter": processes.VMIConverter(
-                self.queues["chunk"],
-                self.queues["pixel"],
-                self.queues["pulses"],
-                self.queues["etof"],
-                self.queues["itof"],
-            ).make_process(),
+                self.queues['chunk'],
+                self.queues['pixel'],
+                self.queues['pulses'],
+                self.queues['etof'],
+                self.queues['itof']
+            ).make_process(),
+
             "Clusterer": processes.DBSCANClusterer(
-                self.queues["pixel"], self.queues["clusters"]
-            ).make_process(),
+                self.queues['pixel'], self.queues['clusters']
+            ).make_process(),
+
             # "printvoid": processes.QueueVoid((
             #     self.queues['clusters'], self.queues['etof'], self.queues['itof'], self.queues['pulses']
             # ), loud=True).make_process(),
         }
         self.latest_frame = np.zeros((256, 256), dtype=np.uint8)
         self.acc_frame = np.zeros((256, 256), dtype=np.uint8)
-        self.frame_listener = threading.Thread(
-            target=self.process_frame_loop,
-            args=(serval_ip, self.latest_frame, self.acc_frame),
-        )
+        self.frame_listener = threading.Thread(target=self.process_frame_loop, args=(serval_ip, self.latest_frame, self.acc_frame))
         self.frame_listener.start()
 
+
     def start(self):
-        starting_thread = threading.Thread(target=super().start())
+        starting_thread=threading.Thread(target=super().start())
         starting_thread.start()
 
         serval_destination = {
-            "Raw": [
-                {
-                    "Base": f"tcp://{self.local_ip[0]}:{self.local_ip[1]}",
-                    "FilePattern": "",
-                }
-            ],
+            "Raw": [{
+                "Base": f"tcp://{self.local_ip[0]}:{self.local_ip[1]}",
+                "FilePattern": "",
+            }],
+
             "Preview": {
                 "Period": 0.1,
                 "SamplingMode": "skipOnFrame",
-                "ImageChannels": [
-                    {
-                        "Base": self.serval_ip,
-                        "Format": "png",
-                        "Mode": "count",
-                    }
-                ],
-            },
-        }
-
-        serval.set_acquisition_parameters(serval_destination, frame_time=1)
-        resp = requests.get(self.serval_ip + "/server/destination")
+                "ImageChannels": [{
+                    "Base": self.serval_ip,
+                    "Format": "png",
+                    "Mode": "count",
+                }]
+            }
+        }
+
+        serval.set_acquisition_parameters(
+            serval_destination,
+            frame_time=1
+        )
+        resp=requests.get(self.serval_ip+"/server/destination")
         print(resp.text)
         serval.start_acquisition(block=False)
         starting_thread.join()
@@ -300,91 +217,51 @@
     def process_frame_loop(self, ip, last_frame, acc_frame):
         while True:
             try:
-                png = requests.get(ip + "/measurement/image").content
-                if (
-                    png
-                    == b"HTTP is not setup as a destination in the current measurement's destination config.\r\n"
-                ):
+                png=requests.get(ip+"/measurement/image").content
+                if png==b"HTTP is not setup as a destination in the current measurement's destination config.\r\n":
                     print("HTTP not set up")
                     continue
-                frame = cv2.imdecode(np.frombuffer(png, np.uint8), cv2.IMREAD_GRAYSCALE)
-
-                last_frame[:] = frame
-                acc_frame += frame
-
-            except (
-                requests.exceptions.ConnectionError,
-                requests.exceptions.ConnectTimeout,
-                ConnectionRefusedError,
-            ):
+                frame=cv2.imdecode(np.frombuffer(png, np.uint8), cv2.IMREAD_GRAYSCALE)
+
+                last_frame[:]=frame
+                acc_frame+=frame
+
+            except (requests.exceptions.ConnectionError, requests.exceptions.ConnectTimeout, ConnectionRefusedError):
                 continue
 
 
 class CorrelatorTestDataPipeline(AnalysisPipeline):
     def __init__(self, input_path, **kwargs):
         super().__init__(**kwargs)
-        self.queues = {
-            "Chunk": data_types.ExtendedQueue(
-                buffer_size=0, dtypes=(), names=(), chunk_size=2000
-            ),
-            "Pixel": data_types.ExtendedQueue(
-                buffer_size=0, dtypes=(), names=(), chunk_size=2000
-            ),
-            "Etof": data_types.ExtendedQueue(
-                buffer_size=0,
-                dtypes=("f",),
-                names=("etof",),
-                force_monotone=True,
-                chunk_size=2000,
-            ),
-            "Itof": data_types.ExtendedQueue(
-                buffer_size=0,
-                dtypes=("f",),
-                names=("itof",),
-                force_monotone=True,
-                chunk_size=2000,
-            ),
-            "Pulses": data_types.ExtendedQueue(
-                buffer_size=0,
-                dtypes=("f",),
-                names=("pulses",),
-                force_monotone=True,
-                chunk_size=10000,
-            ),
-            "Clusters": data_types.ExtendedQueue(
-                buffer_size=0,
-                dtypes=("f", "f", "f"),
-                names=("toa", "x", "y"),
-                force_monotone=True,
-                chunk_size=2000,
-            ),
-        }
-        self.processes = {
-            "Reader": processes.TPXFileReader(
-                input_path, self.queues["Chunk"]
-            ).make_process(),
+        self.queues={
+            "Chunk": data_types.ExtendedQueue(buffer_size=0, dtypes=(), names=(), chunk_size=2000),
+            "Pixel": data_types.ExtendedQueue(buffer_size=0, dtypes=(), names=(), chunk_size=2000),
+            "Etof": data_types.ExtendedQueue(buffer_size=0, dtypes=('f',), names=("etof",), force_monotone=True, chunk_size=2000),
+            "Itof": data_types.ExtendedQueue(buffer_size=0, dtypes=('f',), names=("itof",), force_monotone=True, chunk_size=2000),
+            "Pulses": data_types.ExtendedQueue(buffer_size=0, dtypes=('f',), names=("pulses",), force_monotone=True, chunk_size=10000),
+            "Clusters": data_types.ExtendedQueue(buffer_size=0, dtypes=('f', 'f', 'f'), names=("toa", "x", "y"), force_monotone=True,
+                                                 chunk_size=2000),
+        }
+        self.processes = {
+            "Reader": processes.TPXFileReader(input_path, self.queues['Chunk']).make_process(),
+
             "Converter": processes.VMIConverter(
-                chunk_queue=self.queues["Chunk"],
-                pixel_queue=self.queues["Pixel"],
-                laser_queue=self.queues["Pulses"],
-                etof_queue=self.queues["Etof"],
-                itof_queue=self.queues["Itof"],
-            ).make_process(),
+                    chunk_queue=self.queues['Chunk'],
+                    pixel_queue=self.queues['Pixel'],
+                    laser_queue=self.queues['Pulses'],
+                    etof_queue=self.queues['Etof'],
+                    itof_queue=self.queues['Itof']
+            ).make_process(),
+
             "Clusterer": processes.DBSCANClusterer(
-                pixel_queue=self.queues["Pixel"], cluster_queue=self.queues["Clusters"]
-            ).make_process(),
-            "Pulse Cache": processes.QueueCacheWriter(
-                "pulse_cache.pk", self.queues["Pulses"]
-            ).make_process(),
-            "Cluster Cache": processes.QueueCacheWriter(
-                "cluster_cache.pk", self.queues["Clusters"]
-            ).make_process(),
-            "Etof Cache": processes.QueueCacheWriter(
-                "etof_cache.pk", self.queues["Etof"]
-            ).make_process(),
-            "Itof Cache": processes.QueueCacheWriter(
-                "itof_cache.pk", self.queues["Itof"]
-            ).make_process(),
+                    pixel_queue=self.queues['Pixel'],
+                    cluster_queue=self.queues['Clusters']
+            ).make_process(),
+
+            "Pulse Cache": processes.QueueCacheWriter("pulse_cache.pk", self.queues['Pulses']).make_process(),
+            "Cluster Cache": processes.QueueCacheWriter("cluster_cache.pk", self.queues['Clusters']).make_process(),
+            "Etof Cache": processes.QueueCacheWriter("etof_cache.pk", self.queues['Etof']).make_process(),
+            "Itof Cache": processes.QueueCacheWriter("itof_cache.pk", self.queues['Itof']).make_process(),
         }
 
 
@@ -396,55 +273,23 @@
             "Clusters": data_types.ExtendedQueue(chunk_size=chunksize),
             "Etof": data_types.ExtendedQueue(chunk_size=chunksize),
             "Itof": data_types.ExtendedQueue(chunk_size=chunksize),
-            "t_pulse": data_types.ExtendedQueue(
-                buffer_size=0, dtypes=("i",), names=("t_pulse",), chunk_size=10000
-            ),
-            "t_etof": data_types.ExtendedQueue(
-                buffer_size=0,
-                dtypes=("i", ("f",)),
-                names=("etof_corr", ("t_etof",)),
-                chunk_size=2000,
-            ),
-            "t_itof": data_types.ExtendedQueue(
-                buffer_size=0,
-                dtypes=("i", ("f",)),
-                names=("itof_corr", ("t_itof",)),
-                chunk_size=2000,
-            ),
-            "t_cluster": data_types.ExtendedQueue(
-                buffer_size=0,
-                dtypes=("i", ("f", "f", "f")),
-                names=("clust_corr", ("t", "x", "y")),
-                chunk_size=2000,
-            ),
-        }
-
-        self.processes = {
-            "pulse_cache": processes.QueueCacheReader(
-                "pulse_cache.pk", self.queues["Pulses"]
-            ).make_process(),
-            "cluster_cache": processes.QueueCacheReader(
-                "cluster_cache.pk", self.queues["Clusters"]
-            ).make_process(),
-            "etof_cache": processes.QueueCacheReader(
-                "etof_cache.pk", self.queues["Etof"]
-            ).make_process(),
-            "itof_cache": processes.QueueCacheReader(
-                "itof_cache.pk", self.queues["Itof"]
-            ).make_process(),
+            "t_pulse": data_types.ExtendedQueue(buffer_size=0, dtypes=('i',), names=("t_pulse",), chunk_size=10000),
+            "t_etof": data_types.ExtendedQueue(buffer_size=0, dtypes=('i', ('f',)), names=("etof_corr", ("t_etof",)), chunk_size=2000),
+            "t_itof": data_types.ExtendedQueue(buffer_size=0, dtypes=('i', ('f',)), names=("itof_corr", ("t_itof",)), chunk_size=2000),
+            "t_cluster": data_types.ExtendedQueue(buffer_size=0, dtypes=('i', ('f', 'f', 'f')), names=("clust_corr", ("t", "x", "y")), chunk_size=2000),
+        }
+
+        self.processes = {
+            "pulse_cache": processes.QueueCacheReader("pulse_cache.pk", self.queues['Pulses']).make_process(),
+            "cluster_cache": processes.QueueCacheReader("cluster_cache.pk", self.queues['Clusters']).make_process(),
+            "etof_cache": processes.QueueCacheReader("etof_cache.pk", self.queues['Etof']).make_process(),
+            "itof_cache": processes.QueueCacheReader("itof_cache.pk", self.queues['Itof']).make_process(),
+
             "Correlator": processes.TriggerAnalyzer(
-                input_trigger_queue=self.queues["Pulses"],
-                queues_to_index=(
-                    self.queues["Etof"],
-                    self.queues["Itof"],
-                    self.queues["Clusters"],
-                ),
-                output_trigger_queue=self.queues["t_pulse"],
-                indexed_queues=(
-                    self.queues["t_etof"],
-                    self.queues["t_itof"],
-                    self.queues["t_cluster"],
-                ),
+                    input_trigger_queue=self.queues['Pulses'],
+                    queues_to_index=(self.queues['Etof'], self.queues['Itof'], self.queues['Clusters']),
+                    output_trigger_queue=self.queues['t_pulse'],
+                    indexed_queues=(self.queues['t_etof'], self.queues['t_itof'], self.queues['t_cluster'])
             ).make_process(),
         }
 
@@ -452,49 +297,25 @@
 class ClusterTestDataPipeline(AnalysisPipeline):
     def __init__(self, input_path, **kwargs):
         super().__init__(**kwargs)
-        self.queues = {
-            "Chunk": data_types.ExtendedQueue(
-                buffer_size=0, dtypes=(), names=(), chunk_size=2000
-            ),
-            "Pixel": data_types.ExtendedQueue(
-                buffer_size=0, dtypes=(), names=(), chunk_size=2000
-            ),
-            "Etof": data_types.ExtendedQueue(
-                buffer_size=0,
-                dtypes=("f",),
-                names=("etof",),
-                force_monotone=True,
-                chunk_size=2000,
-            ),
-            "Itof": data_types.ExtendedQueue(
-                buffer_size=0,
-                dtypes=("f",),
-                names=("itof",),
-                force_monotone=True,
-                chunk_size=2000,
-            ),
-            "Pulses": data_types.ExtendedQueue(
-                buffer_size=0,
-                dtypes=("f",),
-                names=("pulses",),
-                force_monotone=True,
-                chunk_size=10000,
-            ),
-        }
-        self.processes = {
-            "Reader": processes.TPXFileReader(
-                input_path, self.queues["Chunk"]
-            ).make_process(),
+        self.queues={
+            "Chunk": data_types.ExtendedQueue(buffer_size=0, dtypes=(), names=(), chunk_size=2000),
+            "Pixel": data_types.ExtendedQueue(buffer_size=0, dtypes=(), names=(), chunk_size=2000),
+            "Etof": data_types.ExtendedQueue(buffer_size=0, dtypes=('f',), names=("etof",), force_monotone=True, chunk_size=2000),
+            "Itof": data_types.ExtendedQueue(buffer_size=0, dtypes=('f',), names=("itof",), force_monotone=True, chunk_size=2000),
+            "Pulses": data_types.ExtendedQueue(buffer_size=0, dtypes=('f',), names=("pulses",), force_monotone=True, chunk_size=10000),
+        }
+        self.processes = {
+            "Reader": processes.TPXFileReader(input_path, self.queues['Chunk']).make_process(),
+
             "Converter": processes.VMIConverter(
-                chunk_queue=self.queues["Chunk"],
-                pixel_queue=self.queues["Pixel"],
-                laser_queue=self.queues["Pulses"],
-                etof_queue=self.queues["Etof"],
-                itof_queue=self.queues["Itof"],
-            ).make_process(),
-            "Pixel Cache": processes.QueueCacheWriter(
-                "pixel_cache.pk", self.queues["Pixel"]
-            ).make_process(),
+                    chunk_queue=self.queues['Chunk'],
+                    pixel_queue=self.queues['Pixel'],
+                    laser_queue=self.queues['Pulses'],
+                    etof_queue=self.queues['Etof'],
+                    itof_queue=self.queues['Itof']
+            ).make_process(),
+
+            "Pixel Cache": processes.QueueCacheWriter("pixel_cache.pk", self.queues['Pixel']).make_process(),
         }
 
 
@@ -502,32 +323,16 @@
     def __init__(self, n=4, **kwargs):
         super().__init__(**kwargs)
 
+
         self.queues = {
             "pixel": data_types.ExtendedQueue(chunk_size=2000),
             "cluster": data_types.ExtendedQueue(chunk_size=2000),
         }
-        self.processes = {
-            "reader": processes.QueueCacheReader(
-                "pixel_cache.pk", self.queues["pixel"]
-            ),
-            "writer": processes.QueueCacheWriter(
-                "cluster_cache.pk", self.queues["cluster"]
-            ),
-        }
-
-<<<<<<< HEAD
-        mp_queues, mp_processes = processes.multithread_process(
-            # processes.CuMLDBSCANClusterer,
-            processes.DBSCANClusterer,
-            # processes.DBSCANClustererPrecomputed,
-            {"pixel_queue": self.queues["pixel"]},
-            {"cluster_queue": self.queues["cluster"]},
-            n,
-            in_queue_kw_args={"chunk_size": 2000},
-            out_queue_kw_args={"force_monotone": True, "chunk_size": 2000},
-            astep_kw_args={"dbscan_params": {"eps": 1.5, "min_samples": 8}},
-            name="clusterer",
-=======
+        self.processes={
+            "reader": processes.QueueCacheReader("pixel_cache.pk", self.queues['pixel']),
+            "writer": processes.QueueCacheWriter("cluster_cache.pk", self.queues['cluster']),
+        }
+
         mp_queues,mp_processes = processes.multithread_process(
                 # processes.CuMLDBSCANClusterer,
                 # processes.DBSCANClusterer,
@@ -540,56 +345,31 @@
                 out_queue_kw_args={"force_monotone": True, "chunk_size": 2000},
                 # astep_kw_args={"dbscan_params": {"eps": 1.5, "min_samples": 8}},
                 name="clusterer"
->>>>>>> d5d4ade6
         )
 
         self.processes.update(mp_processes)
         self.queues.update(mp_queues)
-        for k, v in self.processes.items():
+        for k,v in self.processes.items():
             self.processes[k] = v.make_process()
 
 
 class VMIConverterTestPipeline(AnalysisPipeline):
     def __init__(self, input_path, **kwargs):
         super().__init__(**kwargs)
-        self.queues = {
-            "Chunk": data_types.ExtendedQueue(
-                buffer_size=0, dtypes=(), names=(), chunk_size=10000
-            ),
-            "Pixel": data_types.ExtendedQueue(
-                buffer_size=0, dtypes=(), names=(), chunk_size=10000
-            ),
-            "Etof": data_types.ExtendedQueue(
-                buffer_size=0,
-                dtypes=("f",),
-                names=("etof",),
-                force_monotone=True,
-                chunk_size=10000,
-            ),
-            "Itof": data_types.ExtendedQueue(
-                buffer_size=0,
-                dtypes=("f",),
-                names=("itof",),
-                force_monotone=True,
-                chunk_size=10000,
-            ),
-            "Pulses": data_types.ExtendedQueue(
-                buffer_size=0,
-                dtypes=("f",),
-                names=("pulses",),
-                force_monotone=True,
-                chunk_size=10000,
-            ),
-        }
-        self.processes = {
-            "Reader": processes.TPXFileReader(
-                input_path, self.queues["Chunk"]
-            ).make_process(),
+        self.queues={
+            "Chunk": data_types.ExtendedQueue(buffer_size=0, dtypes=(), names=(), chunk_size=10000),
+            "Pixel": data_types.ExtendedQueue(buffer_size=0, dtypes=(), names=(), chunk_size=10000),
+            "Etof": data_types.ExtendedQueue(buffer_size=0, dtypes=('f',), names=("etof",), force_monotone=True, chunk_size=10000),
+            "Itof": data_types.ExtendedQueue(buffer_size=0, dtypes=('f',), names=("itof",), force_monotone=True, chunk_size=10000),
+            "Pulses": data_types.ExtendedQueue(buffer_size=0, dtypes=('f',), names=("pulses",), force_monotone=True, chunk_size=10000),
+        }
+        self.processes = {
+            "Reader": processes.TPXFileReader(input_path, self.queues['Chunk']).make_process(),
             "Converter": processes.VMIConverter(
-                chunk_queue=self.queues["Chunk"],
-                pixel_queue=self.queues["Pixel"],
-                laser_queue=self.queues["Pulses"],
-                etof_queue=self.queues["Etof"],
-                itof_queue=self.queues["Itof"],
+                    chunk_queue=self.queues['Chunk'],
+                    pixel_queue=self.queues['Pixel'],
+                    laser_queue=self.queues['Pulses'],
+                    etof_queue=self.queues['Etof'],
+                    itof_queue=self.queues['Itof']
             ).make_process(),
         }