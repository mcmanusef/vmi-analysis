import os
<<<<<<< HEAD
from attrs import define
from cattrs import structure, transform_error
import requests
=======
>>>>>>> b79af111
import pathlib
import time

import requests
from attrs import define
from cattrs import structure, transform_error

DEFAULT_IP = "http://localhost:8080"


class ServalException(Exception):
    pass


def set_acquisition_parameters(
    destination,
    duration: int | float = 999999,
    frame_time: int | float = 1,
    prefix="tpx",
    serval_ip=DEFAULT_IP,
):
    resp = requests.get(serval_ip + "/detector/config")
    if resp.status_code != 200:
        raise ServalException(
            f"Error getting current acquisition parameters: {resp.text}"
        )
    config = resp.json()
    config["BiasVoltage"] = 100
    config["TriggerMode"] = "CONTINUOUS"
    config["ExposureTime"] = config["TriggerPeriod"] = frame_time
    config["nTriggers"] = int(duration / frame_time)
    resp = requests.put(serval_ip + "/detector/config", json=config)
    if resp.status_code != 200:
        raise ServalException(f"Error setting acquisition parameters: {resp.text}")

    if not isinstance(destination, dict):
        if (
            os.path.exists(destination)
            or os.path.sep in destination
            or destination.startswith(".")
        ):
            destination = {
                "Raw": [
                    {
                        "Base": pathlib.Path(destination).as_uri(),
                        "FilePattern": prefix,
                    }
                ],
            }
        else:
            destination = {
                "Raw": [
                    {
                        "Base": destination,
                        "FilePattern": prefix,
                    }
                ],
            }

    resp = requests.put(serval_ip + "/server/destination", json=destination)
    if resp.status_code != 200:
        raise ServalException(f"Error setting destination: {resp.text}")


def load_config_files(bpc_file, dacs_file, serval_ip=DEFAULT_IP):
    resp = requests.get(serval_ip + "/config/load?format=pixelconfig&file=" + bpc_file)
    if resp.status_code != 200:
        raise ServalException(f"Error loading bpc file: {resp.text}")

    resp = requests.get(serval_ip + "/config/load?format=dacs&file=" + dacs_file)
    if resp.status_code != 200:
        raise ServalException(f"Error loading dacs file: {resp.text}")


def test_connection(serval_ip=DEFAULT_IP):
    resp = requests.get(serval_ip + "/dashboard")
    return resp.status_code == 200


def start_acquisition(serval_ip=DEFAULT_IP, block=True, force_restart=True):
    resp = requests.get(serval_ip + "/measurement/start")
    if force_restart:
        stop_acquisition(serval_ip)
        while get_status(serval_ip) != "DA_IDLE":
            time.sleep(0.1)

    resp = requests.get(serval_ip + "/measurement/start")
    if resp.status_code != 200:
        raise ServalException(f"Error starting acquisition: {resp.text}")
    if block:
        while get_status(serval_ip) != "DA_IDLE":
            time.sleep(0.1)


def stop_acquisition(serval_ip=DEFAULT_IP):
    resp = requests.get(serval_ip + "/measurement/stop")
    if resp.status_code != 200:
        raise ServalException(f"Error stopping acquisition: {resp.text}")


@define
class Dashboard:
    @define
    class _Server:
<<<<<<< HEAD
        Notifications: list[str]
        SoftwareVersion: str
        SoftwareTimestamp: str

    @define
    class _Measurement:
        StartDateTime: int
        TimeLeft: int
        ElapsedTime: float
        FrameCount: int
        PixelEventRate: int
        Status: str

    @define
    class _Detector:
        DetectorType: str

    Server: _Server
=======
        Notifications: list[str] | None
        SoftwareVersion: str | None
        SoftwareTimestamp: str | None

    @define
    class _Measurement:
        StartDateTime: int | None
        TimeLeft: int | None
        ElapsedTime: float | None
        FrameCount: int | None
        PixelEventRate: int | None
        Status: str | None

    @define
    class _Detector:
        DetectorType: str | None

    Server: _Server | None
>>>>>>> b79af111
    Measurement: _Measurement | None
    Detector: _Detector | None


def get_dash(serval_ip=DEFAULT_IP) -> Dashboard:
    resp = requests.get(serval_ip + "/dashboard")
    if resp.status_code != 200:
        raise ServalException(f"Error getting dashboard: {resp.text}")
    try:
        return structure(resp.json(), Dashboard)
    except Exception as exc:
        print(resp.json())
        print(transform_error(exc))
        raise exc


def get_status(serval_ip=DEFAULT_IP) -> str | None:
    d = get_dash(serval_ip)
    if d.Measurement:
        return d.Measurement.Status
    return None<|MERGE_RESOLUTION|>--- conflicted
+++ resolved
@@ -1,16 +1,10 @@
 import os
-<<<<<<< HEAD
 from attrs import define
 from cattrs import structure, transform_error
 import requests
-=======
->>>>>>> b79af111
 import pathlib
 import time
 
-import requests
-from attrs import define
-from cattrs import structure, transform_error
 
 DEFAULT_IP = "http://localhost:8080"
 
@@ -109,26 +103,6 @@
 class Dashboard:
     @define
     class _Server:
-<<<<<<< HEAD
-        Notifications: list[str]
-        SoftwareVersion: str
-        SoftwareTimestamp: str
-
-    @define
-    class _Measurement:
-        StartDateTime: int
-        TimeLeft: int
-        ElapsedTime: float
-        FrameCount: int
-        PixelEventRate: int
-        Status: str
-
-    @define
-    class _Detector:
-        DetectorType: str
-
-    Server: _Server
-=======
         Notifications: list[str] | None
         SoftwareVersion: str | None
         SoftwareTimestamp: str | None
@@ -147,7 +121,6 @@
         DetectorType: str | None
 
     Server: _Server | None
->>>>>>> b79af111
     Measurement: _Measurement | None
     Detector: _Detector | None
 
