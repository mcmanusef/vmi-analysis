import os

from processing import processes,data_types,base_processes
import logging
import time
import multiprocessing

logger = logging.getLogger()


class AnalysisPipeline:
    queues: dict[str, data_types.ExtendedQueue]
    processes: dict[str, base_processes.AnalysisProcess]
    initialized: bool
    profile: bool

    def __init__(self, **kwargs):
        self.active = multiprocessing.Value('b', True)

    def set_profile(self, profile: bool):
        for process in self.processes.values():
            process.astep.profile = profile
        return self

    def initialize(self):
        logger.info("Initializing pipeline")
        for process in self.processes.values():
            process.astep.pipeline_active = self.active
        for name, process in self.processes.items():
            logger.debug(f"Initializing process {name}")
            process.start()
        for name, process in self.processes.items():
            while not process.initialized.value:
                time.sleep(0.1)
            logger.debug(f"Process {name} initialized")
        self.initialized = True

    def start(self):
        logger.info("Starting pipeline")
        if not self.initialized:
            self.initialize()
        for name, process in self.processes.items():
            logger.debug(f"Starting process {name}")
            process.begin()
            logger.debug(f"Process {name} started")

    def stop(self):
        self.active.value = False
        logger.info("Stopping pipeline")
        logger.debug("Process Status:")
        [logger.debug(f"{n} - {p.status()}") for n, p in self.processes.items()]
        for name, process in self.processes.items():
            if not process.stopped.value:
                logger.debug(f"Stopping process {name}")
                process.shutdown()
            else:
                logger.debug(f"Process {name} already stopped")
            process.join()

    def wait_for_completion(self):
        while any([p.is_holding for p in self.processes.values()]):
            time.sleep(0.1)

    def __enter__(self):
        self.initialize()
        return self

    def __exit__(self, exc_type, exc_value, traceback):
        self.stop()
        return False


class TPXFileConverter(AnalysisPipeline):
    def __init__(self, input_path: str, output_path: str, buffer_size: int = 0, single_process=False, **kwargs):
        super().__init__(**kwargs)
        if not single_process:
            self.queues = {
                'chunk': data_types.ExtendedQueue(buffer_size=0, dtypes=(), names=()),
                'pixel': data_types.ExtendedQueue(buffer_size=buffer_size, dtypes=('f', 'i', 'i', 'i'),
                                                  names=('toa', 'x', 'y', 'tot'), chunk_size=10000),
                'tdc': data_types.ExtendedQueue(buffer_size=buffer_size, dtypes=('f', 'i'),
                                                names=('tdc_time', 'tdc_type'), chunk_size=10000),
            }

            self.processes = {
                'reader': processes.TPXFileReader(input_path, self.queues['chunk']).make_process(),
                'converter': processes.TPXConverter(self.queues['chunk'], self.queues['pixel'],
                                                    self.queues['tdc']).make_process(),
                'save': processes.SaveToH5(output_path,
                                           {"pixel": self.queues['pixel'], "tdc": self.queues['tdc']}).make_process(),
            }

        if single_process:
            self.queues: dict[str, data_types.ExtendedQueue] = {
                'chunk': data_types.ExtendedQueue(buffer_size=0, dtypes=(), names=()),
                'pixel': data_types.ExtendedQueue(buffer_size=buffer_size, dtypes=('f', 'i', 'i', 'i'),
                                                  names=('toa', 'x', 'y', 'tot')),
                'tdc': data_types.ExtendedQueue(buffer_size=buffer_size, dtypes=('f', 'i'),
                                                names=('tdc_time', 'tdc_type')),
            }

            self.processes = {
                "Combined": base_processes.CombinedStep(steps=(
                    processes.TPXFileReader(input_path, chunk_queue=self.queues['chunk']),
                    processes.TPXConverter(chunk_queue=self.queues['chunk'],
                                           pixel_queue=self.queues['pixel'],
                                           tdc_queue=self.queues['tdc']),
                    processes.SaveToH5(output_path,
                                       {"pixel": self.queues['pixel'], "tdc": self.queues['tdc']}),
                ), intermediate_queues=(self.queues["pixel"], self.queues['tdc']),
                        output_queues=(self.queues["chunk"],),
                ).make_process(),
            }


class RawVMIConverterPipeline(AnalysisPipeline):
    def __init__(self, input_path, output_path, **kwargs):
        super().__init__(**kwargs)
        self.queues = {
            "chunk": data_types.ExtendedQueue(buffer_size=0, dtypes=(), names=()),
            "pixel": data_types.ExtendedQueue(buffer_size=0, dtypes=('f', 'i', 'i', 'i'), names=('toa', 'x', 'y', 'tot'), unwrap=True,
                                              force_monotone=True, max_back=1e9, chunk_size=10000),
            "etof": data_types.ExtendedQueue(buffer_size=0, dtypes=('f',), names=('etof',), force_monotone=True, max_back=1e9, chunk_size=2000),
            "itof": data_types.ExtendedQueue(buffer_size=0, dtypes=('f',), names=('itof',), force_monotone=True, max_back=1e9, chunk_size=2000),
            "pulses": data_types.ExtendedQueue(buffer_size=0, dtypes=('f',), names=('pulses',), force_monotone=True, max_back=1e9, chunk_size=10000),
        }

        self.processes = {
            "Reader": processes.TPXFileReader(input_path, self.queues['chunk']).make_process(),
            "Converter": processes.VMIConverter(self.queues['chunk'], self.queues['pixel'], self.queues['pulses'], self.queues['etof'],
                                                self.queues['itof']).make_process(),
            "Saver": processes.SaveToH5(output_path, {
                "pixel": self.queues['pixel'],
                "etof": self.queues['etof'],
                "itof": self.queues['itof'],
                "pulses": self.queues['pulses'],
            }).make_process(),
        }


class VMIConverterPipeline(AnalysisPipeline):
    def __init__(self, input_path, output_path, **kwargs):
        super().__init__(**kwargs)
        self.queues = {
            "chunk": data_types.ExtendedQueue(buffer_size=0, dtypes=(), names=()),
            "pixel": data_types.ExtendedQueue(buffer_size=0, dtypes=('f', 'i', 'i', 'i'), names=('toa', 'x', 'y', 'tot'), unwrap=True,
                                              force_monotone=True, max_back=1e9, chunk_size=10000),
            "etof": data_types.ExtendedQueue(buffer_size=0, dtypes=('f',), names=('etof',), force_monotone=True, max_back=1e9, chunk_size=2000),
            "itof": data_types.ExtendedQueue(buffer_size=0, dtypes=('f',), names=('itof',), force_monotone=True, max_back=1e9, chunk_size=2000),
            "pulses": data_types.ExtendedQueue(buffer_size=0, dtypes=('f',), names=('pulses',), force_monotone=True, max_back=1e9, chunk_size=10000),

            "t_etof": data_types.ExtendedQueue(buffer_size=0, dtypes=('i', ('f',)), names=('etof_corr', ('t_etof',)), chunk_size=2000),
            "t_itof": data_types.ExtendedQueue(buffer_size=0, dtypes=('i', ('f',)), names=('itof_corr', ('t_itof',)), chunk_size=2000),
            "t_pulse": data_types.ExtendedQueue(buffer_size=0, dtypes=('f',), names=('t_pulse',), chunk_size=10000),
            "t_pixel": data_types.ExtendedQueue(buffer_size=0, dtypes=('i', ('f', 'i', 'i', 'i')), names=('pixel_corr', ('t', 'x', 'y', 'tot')),
                                                chunk_size=10000),
        }

        self.processes = {
            "Reader": processes.TPXFileReader(input_path, self.queues['chunk']).make_process(),
            "Converter": processes.VMIConverter(self.queues['chunk'], self.queues['pixel'], self.queues['pulses'], self.queues['etof'],
                                                self.queues['itof']).make_process(),
            "Correlator": processes.TriggerAnalyzer(self.queues['pulses'],
                                                    (self.queues['etof'], self.queues['itof'], self.queues['pixel']),
                                                    self.queues['t_pulse'],
                                                    (self.queues['t_etof'], self.queues['t_itof'], self.queues['t_pixel'])
                                                    ).make_process(),
            "Saver": processes.SaveToH5(output_path, {
                "pixel": self.queues['t_pixel'],
                "etof": self.queues['t_etof'],
                "itof": self.queues['t_itof'],
                "pulses": self.queues['t_pulse'],
            }).make_process(),
        }


class ClusterSavePipeline(AnalysisPipeline):
    def __init__(self, input_path, output_path, monotone=False, **kwargs):
        super().__init__(**kwargs)
        self.queues = {
            "chunk": data_types.ExtendedQueue(buffer_size=0, dtypes=(), names=(), chunk_size=2000),
            "pixel": data_types.ExtendedQueue(buffer_size=0, dtypes=(), names=(), chunk_size=2000),
            "etof": data_types.ExtendedQueue(buffer_size=0, dtypes=('f',), names=("etof",), force_monotone=monotone, chunk_size=2000),
            "itof": data_types.ExtendedQueue(buffer_size=0, dtypes=('f',), names=("itof",), force_monotone=monotone, chunk_size=2000),
            "pulses": data_types.ExtendedQueue(buffer_size=0, dtypes=('f',), names=("pulses",), force_monotone=monotone, chunk_size=10000),
            "clusters": data_types.ExtendedQueue(buffer_size=0, dtypes=('f', 'f', 'f'), names=("toa", "x", "y"), force_monotone=monotone,
                                                 chunk_size=2000),
            "clustered": data_types.ExtendedQueue(buffer_size=0, dtypes=(('f', 'i', 'i', 'i'), 'i'),
                                                  names=(('toa_pix', 'x_pix', 'y_pix', 'tot_pix'), 'cluster_pix'),
                                                  force_monotone=monotone, chunk_size=2000),
        }

        self.processes = {
            "Reader": processes.TPXFileReader(input_path, self.queues['chunk']).make_process(),

            "Converter": processes.VMIConverter(self.queues['chunk'],
                                                self.queues['pixel'],
                                                self.queues['pulses'],
                                                self.queues['etof'],
                                                self.queues['itof']).make_process(),

            "Clusterer": processes.DBSCANClusterer(pixel_queue=self.queues['pixel'],
                                                   cluster_queue=self.queues['clusters'],
                                                   output_pixel_queue=self.queues['clustered']).make_process(),

            "Saver": processes.SaveToH5(output_path, {
                "clusters": self.queues['clusters'],
                "etof": self.queues['etof'],
                "itof": self.queues['itof'],
                "pulses": self.queues['pulses'],
                "clustered": self.queues['clustered'],
            }).make_process(),
        }


class CV4ConverterPipeline(AnalysisPipeline):
    def __init__(self, input_path, output_path, save_pixels=False, cluster_processes=1, **kwargs):
        super().__init__(**kwargs)

        if cluster_processes > 1:
            self.queues = {
                "Chunk": data_types.ExtendedQueue(buffer_size=0, dtypes=(), names=(), chunk_size=2000),
                "Pixel": data_types.ExtendedQueue(buffer_size=0, dtypes=(), names=(), chunk_size=2000),
                "Etof": data_types.ExtendedQueue(buffer_size=0, dtypes=('f',), names=("etof",), force_monotone=True, chunk_size=2000),
                "Itof": data_types.ExtendedQueue(buffer_size=0, dtypes=('f',), names=("itof",), force_monotone=True, chunk_size=2000),
                "Pulses": data_types.ExtendedQueue(buffer_size=0, dtypes=('f',), names=("pulses",), force_monotone=True, chunk_size=10000),
                "Clusters": data_types.ExtendedQueue(buffer_size=0, dtypes=('f', 'f', 'f'), names=("toa", "x", "y"), force_monotone=True,
                                                     chunk_size=2000),

                "t_etof": data_types.ExtendedQueue(buffer_size=0, dtypes=('i', ('f',)), names=('etof_corr', ("t_etof",)), chunk_size=2000),
                "t_itof": data_types.ExtendedQueue(buffer_size=0, dtypes=('i', ('f',)), names=('tof_corr', ("t_tof",)), chunk_size=2000),
                "t_pulse": data_types.ExtendedQueue(buffer_size=0, dtypes=('f',), names=('t_pulse',), chunk_size=10000),
                "t_cluster": data_types.ExtendedQueue(buffer_size=0, dtypes=('i', ('f', 'f', 'f')), names=('cluster_corr', ("t", "x", "y")),
                                                      chunk_size=2000),
            }

            queues, proc, weaver = processes.create_process_instances(processes.DBSCANClusterer, cluster_processes, self.queues["Clusters"],
                                                                      process_args={"pixel_queue": self.queues['Pixel'],"cluster_queue": None},
                                                                      queue_args={
                                                                          "buffer_size": 0,
                                                                          "dtypes": ('f', 'f', 'f'),
                                                                          "names": ("toa", "x", "y"),
                                                                          "force_monotone": True,
                                                                          "chunk_size": 2000},
                                                                      queue_name="clust",process_name="clusterer")
            self.queues.update(queues)
            self.processes = {"Reader": processes.TPXFileReader(input_path, self.queues['Chunk']).make_process(),

                              "Converter": processes.VMIConverter(
                                      chunk_queue=self.queues['Chunk'],
                                      pixel_queue=self.queues['Pixel'],
                                      laser_queue=self.queues['Pulses'],
                                      etof_queue=self.queues['Etof'],
                                      itof_queue=self.queues['Itof']
                              ).make_process(),

                              **{n: k.make_process() for n, k in proc.items()},

                              "Weaver": weaver.make_process(),

                              "Correlator": processes.TriggerAnalyzer(
                                      input_trigger_queue=self.queues['Pulses'],
                                      queues_to_index=(self.queues['Etof'], self.queues['Itof'], self.queues['Clusters']),
                                      output_trigger_queue=self.queues['t_pulse'],
                                      indexed_queues=(self.queues['t_etof'], self.queues['t_itof'], self.queues['t_cluster'])
                              ).make_process(),

                              "Saver": processes.SaveToH5(output_path, {
                                  "t_etof": self.queues['t_etof'],
                                  "t_itof": self.queues['t_itof'],
                                  "t_pulse": self.queues['t_pulse'],
                                  "t_cluster": self.queues['t_cluster']
                              }).make_process(),
                              }


        else:
            self.queues = {
                "Chunk": data_types.ExtendedQueue(buffer_size=0, dtypes=(), names=(), chunk_size=2000),
                "Pixel": data_types.ExtendedQueue(buffer_size=0, dtypes=(), names=(), chunk_size=2000),
                "Etof": data_types.ExtendedQueue(buffer_size=0, dtypes=('f',), names=("etof",), force_monotone=True, chunk_size=2000),
                "Itof": data_types.ExtendedQueue(buffer_size=0, dtypes=('f',), names=("itof",), force_monotone=True, chunk_size=2000),
                "Pulses": data_types.ExtendedQueue(buffer_size=0, dtypes=('f',), names=("pulses",), force_monotone=True, chunk_size=10000),
                "Clusters": data_types.ExtendedQueue(buffer_size=0, dtypes=('f', 'f', 'f'), names=("toa", "x", "y"), force_monotone=True,
                                                     chunk_size=2000),

                "t_etof": data_types.ExtendedQueue(buffer_size=0, dtypes=('i', ('f',)), names=('etof_corr', ("t_etof",)), chunk_size=2000),
                "t_itof": data_types.ExtendedQueue(buffer_size=0, dtypes=('i', ('f',)), names=('tof_corr', ("t_tof",)), chunk_size=2000),
                "t_pulse": data_types.ExtendedQueue(buffer_size=0, dtypes=('f',), names=('t_pulse',), chunk_size=10000),
                "t_cluster": data_types.ExtendedQueue(buffer_size=0, dtypes=('i', ('f', 'f', 'f')), names=('cluster_corr', ("t", "x", "y")),
                                                      chunk_size=2000),
            }

            self.processes = {
                "Reader": processes.TPXFileReader(input_path, self.queues['Chunk']).make_process(),

                "Converter": processes.VMIConverter(
                        chunk_queue=self.queues['Chunk'],
                        pixel_queue=self.queues['Pixel'],
                        laser_queue=self.queues['Pulses'],
                        etof_queue=self.queues['Etof'],
                        itof_queue=self.queues['Itof']
                ).make_process(),

                "Clusterer": processes.DBSCANClusterer(
                        pixel_queue=self.queues['Pixel'],
                        cluster_queue=self.queues['Clusters']
                ).make_process(),

                "Correlator": processes.TriggerAnalyzer(
                        input_trigger_queue=self.queues['Pulses'],
                        queues_to_index=(self.queues['Etof'], self.queues['Itof'], self.queues['Clusters']),
                        output_trigger_queue=self.queues['t_pulse'],
                        indexed_queues=(self.queues['t_etof'], self.queues['t_itof'], self.queues['t_cluster'])
                ).make_process(),

                "Saver": processes.SaveToH5(output_path, {
                    "t_etof": self.queues['t_etof'],
                    "t_itof": self.queues['t_itof'],
                    "t_pulse": self.queues['t_pulse'],
                    "t_cluster": self.queues['t_cluster']
                }).make_process(),

            }

            if save_pixels:
                self.queues["pixels"] = data_types.ExtendedQueue(buffer_size=0, dtypes=(('f', 'i', 'i', 'i'), 'i'),
                                                                 names=(('toa', 'x', 'y', 'tot'), 'cluster_index'), force_monotone=True, max_back=1e9,
                                                                 chunk_size=10000)
                self.queues["t_pixel"] = data_types.ExtendedQueue(buffer_size=0, dtypes=('i', (('f', 'i', 'i', 'i'), 'i')),
                                                                  names=('pixel_corr', (('t', 'x', 'y', 'tot'), 'cluster_index')), chunk_size=10000)

                self.processes["Saver"].astep.in_queues['pixels'] = self.queues["t_pixel"]
                self.processes["Saver"].astep.input_queues += (self.queues["t_pixel"],)
                self.processes["Saver"].astep.flat = {
                    "t_etof": True,
                    "t_itof": True,
                    "t_pulse": True,
                    "t_cluster": True,
                    "pixels": False,
                }
                self.processes["Correlator"].astep.output_queues += (self.queues["t_pixel"],)
                self.processes["Correlator"].astep.indexed_queues += (self.queues["t_pixel"],)
                self.processes["Correlator"].astep.input_queues += (self.queues["pixels"],)
                self.processes["Correlator"].astep.queues_to_index += (self.queues["pixels"],)
                self.processes["Correlator"].astep.current.append(None)
                self.processes["Correlator"].astep.current_samples.append(None)
                self.processes["Clusterer"].astep.output_pixel_queue = self.queues["pixels"]

class MonitorPipeline(AnalysisPipeline):
    def __init__(self, saving_path, cluster_processes=1, timeout=0, toa_range=None, etof_range=None, itof_range=None, **kwargs):
        super().__init__(**kwargs)
        self.queues = {
            "chunk_stream": data_types.ExtendedQueue(),
            "chunk": data_types.ExtendedQueue(),
            "pixel": data_types.ExtendedQueue(),
            "etof": data_types.ExtendedQueue(force_monotone=True, maxsize=5000),
            "itof": data_types.ExtendedQueue(force_monotone=True, maxsize=5000),
            "pulses": data_types.ExtendedQueue(force_monotone=True, maxsize=5000),
            "clusters": data_types.ExtendedQueue(force_monotone=True, maxsize=5000),

            "t_etof": data_types.ExtendedQueue(),
            "t_itof": data_types.ExtendedQueue(),
            "t_pulse": data_types.ExtendedQueue(),
            "t_cluster": data_types.ExtendedQueue(),

            "grouped": data_types.ExtendedQueue(),
            "reduced_grouped": data_types.ExtendedQueue(),
        }


        self.processes = {
            "ChunkStream": processes.FolderStream(saving_path, self.queues['chunk_stream']).make_process(),
            "Chunk": processes.QueueReducer(self.queues['chunk_stream'], self.queues['chunk'], max_size=1000).make_process(),
            "Converter": processes.VMIConverter(self.queues['chunk'], self.queues['pixel'], self.queues['pulses'], self.queues['etof'], self.queues['itof']).make_process(),
            "Clusterer": processes.DBSCANClusterer(self.queues['pixel'], self.queues['clusters']).make_process(),
            "Correlator": processes.TriggerAnalyzer(self.queues['pulses'], (self.queues['etof'], self.queues['itof'], self.queues['clusters']), self.queues['t_pulse'], (self.queues['t_etof'], self.queues['t_itof'], self.queues['t_cluster'])).make_process(),
            "Grouper": processes.QueueGrouper((self.queues['t_etof'], self.queues['t_itof'], self.queues['t_cluster']), self.queues['grouped']).make_process(),
            "Reducer": processes.QueueReducer(self.queues['grouped'], self.queues['reduced_grouped'], max_size=1000).make_process(),
            "Display": processes.Display(self.queues['reduced_grouped'], 1000000, toa_range=toa_range, etof_range=etof_range, itof_range=itof_range).make_process(),
            "Bin": processes.QueueVoid((self.queues['t_pulse'],)).make_process(),
        }
        self.processes["Reducer"].astep.name="r2"


        if cluster_processes > 1:
            queues, proc, weaver = processes.create_process_instances(processes.DBSCANClusterer, cluster_processes, self.queues["clusters"],
                                                                      process_args={"pixel_queue": self.queues['pixel'],"cluster_queue": None},
                                                                      queue_args={"force_monotone": True},
                                                                      queue_name="clust",process_name="clusterer")

            self.queues.update(queues)
            del self.processes["Clusterer"]
            self.processes.update({n: k.make_process() for n, k in proc.items()})
            self.processes["Weaver"] = weaver.make_process()

class RunMonitorPipeline(AnalysisPipeline):
    def __init__(self, saving_path, cluster_processes=1, timeout=0, toa_range=None, etof_range=None, itof_range=None, **kwargs):
        super().__init__(**kwargs)
        self.queues = {
            "chunk": data_types.ExtendedQueue(maxsize=1000),
            "pixel": data_types.ExtendedQueue(),
            "etof": data_types.ExtendedQueue(force_monotone=True, maxsize=50000),
            "itof": data_types.ExtendedQueue(force_monotone=True, maxsize=50000),
            "pulses": data_types.ExtendedQueue(force_monotone=True, maxsize=50000),
            "clusters": data_types.ExtendedQueue(force_monotone=True, maxsize=50000),

            "t_etof": data_types.ExtendedQueue(),
            "t_itof": data_types.ExtendedQueue(),
            "t_pulse": data_types.ExtendedQueue(),
            "t_cluster": data_types.ExtendedQueue(),

            "grouped": data_types.ExtendedQueue(),
        }


        self.processes = {
            "ChunkStream": processes.TPXFileReader(saving_path, self.queues['chunk']).make_process(),
            "Converter": processes.VMIConverter(self.queues['chunk'], self.queues['pixel'], self.queues['pulses'], self.queues['etof'], self.queues['itof']).make_process(),
            "Clusterer": processes.DBSCANClusterer(self.queues['pixel'], self.queues['clusters']).make_process(),
            "Correlator": processes.TriggerAnalyzer(self.queues['pulses'], (self.queues['etof'], self.queues['itof'], self.queues['clusters']), self.queues['t_pulse'], (self.queues['t_etof'], self.queues['t_itof'], self.queues['t_cluster'])).make_process(),
            "Grouper": processes.QueueGrouper((self.queues['t_etof'], self.queues['t_itof'], self.queues['t_cluster']), self.queues['grouped']).make_process(),
            "Display": processes.Display(self.queues['grouped'], 10000000, toa_range=toa_range, etof_range=etof_range, itof_range=itof_range).make_process(),
            "Bin": processes.QueueVoid((self.queues['t_pulse'],)).make_process(),
        }

        if cluster_processes > 1:
            queues, proc, weaver = processes.create_process_instances(processes.DBSCANClusterer, cluster_processes, self.queues["clusters"],
                                                                      process_args={"pixel_queue": self.queues['pixel'],"cluster_queue": None},
                                                                      queue_args={"force_monotone": True},
                                                                      queue_name="clust",process_name="clusterer")

            self.queues.update(queues)
            del self.processes["Clusterer"]
            self.processes.update({n: k.make_process() for n, k in proc.items()})
            self.processes["Weaver"] = weaver.make_process()




def run_pipeline(target_pipeline: AnalysisPipeline, forever=False):
    print("Initializing pipeline")
    with target_pipeline:
        for name, process in target_pipeline.processes.items():
            print(f"{name} initialized correctly: {process.initialized.value}")
        print("Starting pipeline")
        target_pipeline.start()
        for name, process in target_pipeline.processes.items():
            print(f"{name} running: {process.running.value}")

        while not all(p.astep.stopped.value for p in target_pipeline.processes.values()) or forever:
            for name, process in target_pipeline.processes.items():
                print(f"{name} status: {process.status()}")
                for qname, q in target_pipeline.queues.items():
                    if q in process.astep.output_queues:
                        print(f"\t{qname} ({'Closed' if q.closed.value else 'Open'}) queue size: {q.qsize()} (internal: {q.queue.qsize()})")
            time.sleep(1)
            print("\n")


if __name__ == '__main__':
    logging.basicConfig(format='%(asctime)s - %(levelname)s:   %(message)s', level=logging.DEBUG)
<<<<<<< HEAD
    fname = r"J:\ctgroup\Edward\DATA\VMI\20241120\n2o_p_7W"
    pipeline=CV4ConverterPipeline(fname, fname+".cv4", cluster_processes=4)
=======
    # fname = r"D:\Data\xe_03_Scan3W\xe_000000.tpx3"
    fname = r"D:\Data\xe002_s\xe000000.tpx3"
    # pipeline = ClusterSavePipeline(input_path=r"D:\Data\xe002_s\xe000000.tpx3", output_path="test.h5", monotone=True)
    # pipeline = TPXFileConverter(input_path=r"D:\Data\xe002_s\xe000000.tpx3", output_path="test.h5")
    #                             single_process=False).set_profile(True)
    # pipeline = CV4ConverterPipeline(input_path=fname, output_path="test.h5", cluster_processes=8)
    # pipeline=VMIConverterPipeline(input_path=r"D:\Data\xe002_s\xe000000.tpx3", output_path="test.h5")

    # fname = r"C:\serval_test"
    # outname=fname+'\out.h5'
    # pipeline=TPXFileConverter(input_path=fname, output_path=outname)
    # for f in os.listdir(r"C:\monitor"):
    #     if f.endswith(".tpx3"):
    #         try:
    #             fname = os.path.join(r"C:\monitor", f)
    #             os.remove(fname)
    #         except PermissionError:
    #             pass
    # time.sleep(1)

    pipeline=RunMonitorPipeline(r"C:\DATA\20241120\c2h4_p_1,2W",cluster_processes=4,
                             toa_range=(500, 750),
                             # etof_range=(480, 520),
                             # itof_range=(7500, 8000)
                             )
    # pipeline=MonitorPipeline(r"C:\DATA\20240806\xe_03_Scan3W",cluster_processes=1)
>>>>>>> 50565888
    start = time.time()
    run_pipeline(pipeline)
    print(f"Time taken: {time.time() - start}")
# %%<|MERGE_RESOLUTION|>--- conflicted
+++ resolved
@@ -460,10 +460,8 @@
 
 if __name__ == '__main__':
     logging.basicConfig(format='%(asctime)s - %(levelname)s:   %(message)s', level=logging.DEBUG)
-<<<<<<< HEAD
     fname = r"J:\ctgroup\Edward\DATA\VMI\20241120\n2o_p_7W"
     pipeline=CV4ConverterPipeline(fname, fname+".cv4", cluster_processes=4)
-=======
     # fname = r"D:\Data\xe_03_Scan3W\xe_000000.tpx3"
     fname = r"D:\Data\xe002_s\xe000000.tpx3"
     # pipeline = ClusterSavePipeline(input_path=r"D:\Data\xe002_s\xe000000.tpx3", output_path="test.h5", monotone=True)
@@ -490,7 +488,6 @@
                              # itof_range=(7500, 8000)
                              )
     # pipeline=MonitorPipeline(r"C:\DATA\20240806\xe_03_Scan3W",cluster_processes=1)
->>>>>>> 50565888
     start = time.time()
     run_pipeline(pipeline)
     print(f"Time taken: {time.time() - start}")
